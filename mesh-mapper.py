import os
import time
import json
import csv
import logging
import threading
import subprocess
import socket
import requests
import urllib3
import serial
import serial.tools.list_ports
<<<<<<< HEAD
import time
import csv
import os
from datetime import datetime
from flask import Flask, request, jsonify, redirect, url_for, render_template_string, send_file, make_response
from requests.adapters import HTTPAdapter
from urllib3.util.retry import Retry
from flask import Flask, request, jsonify, redirect, url_for, render_template, render_template_string, send_file

urllib3.disable_warnings(urllib3.exceptions.InsecureRequestWarning)

# Server-side webhook URL (set via API)
WEBHOOK_URL = None

def set_server_webhook_url(url: str):
    global WEBHOOK_URL
    WEBHOOK_URL = url



=======
from datetime import datetime, timedelta
from urllib.parse import urlparse
from typing import Optional, List
from requests.adapters import HTTPAdapter
from urllib3.util.retry import Retry
from flask import Flask, request, jsonify, redirect, url_for, render_template, render_template_string, send_file
urllib3.disable_warnings(urllib3.exceptions.InsecureRequestWarning)
>>>>>>> 31b6a930

# Server-side webhook URL (set via API)
WEBHOOK_URL = None

def set_server_webhook_url(url: str):
    global WEBHOOK_URL
    WEBHOOK_URL = url

app = Flask(__name__)
# Initialize Socket.IO for browser and peer-server synchronization

BASE_DIR = os.path.dirname(os.path.abspath(__file__))

# ----------------------
# Global Variables & Files
# ----------------------
tracked_pairs = {}
detection_history = []  # For CSV logging and KML generation

zmq_contexts = {}
zmq_sockets = {}
zmq_threads = {}

# Changed: Instead of one selected port, we allow up to three.
SELECTED_PORTS = {}  # key will be 'port1', 'port2', 'port3'
BAUD_RATE = 115200
staleThreshold = 60  # Global stale threshold in seconds (changed from 300 seconds -> 1 minute)
# For each port, we track its connection status.
serial_connected_status = {}  # e.g. {"port1": True, "port2": False, ...}
# Mapping to merge fragmented detections: port -> last seen mac
last_mac_by_port = {}

# Track open serial objects for cleanup
serial_objs = {}
serial_objs_lock = threading.Lock()

startup_timestamp = datetime.now().strftime("%Y%m%d_%H%M%S")
# Updated detections CSV header to include faa_data.
CSV_FILENAME = os.path.join(BASE_DIR, f"detections_{startup_timestamp}.csv")
KML_FILENAME = os.path.join(BASE_DIR, f"detections_{startup_timestamp}.kml")
FAA_LOG_FILENAME = os.path.join(BASE_DIR, "faa_log.csv")  # FAA log CSV remains basic

# Cumulative KML file for all detections
CUMULATIVE_KML_FILENAME = os.path.join(BASE_DIR, "cumulative.kml")
# Initialize cumulative KML on first run
if not os.path.exists(CUMULATIVE_KML_FILENAME):
    with open(CUMULATIVE_KML_FILENAME, "w") as f:
        f.write('<?xml version="1.0" encoding="UTF-8"?>\n')
        f.write('<kml xmlns="http://www.opengis.net/kml/2.2">\n')
        f.write('<Document>\n')
        f.write(f'<name>Cumulative Detections</name>\n')
        f.write('</Document>\n</kml>')

# Write CSV header for detections.
with open(CSV_FILENAME, mode='w', newline='') as csvfile:
    fieldnames = [
        'timestamp', 'alias', 'mac', 'rssi', 'drone_lat', 'drone_long',
        'drone_altitude', 'pilot_lat', 'pilot_long', 'basic_id', 'faa_data'
    ]
    writer = csv.DictWriter(csvfile, fieldnames=fieldnames)
    writer.writeheader()

# Cumulative CSV file for all detections
CUMULATIVE_CSV_FILENAME = os.path.join(BASE_DIR, f"cumulative_detections.csv")
# Initialize cumulative CSV on first run
if not os.path.exists(CUMULATIVE_CSV_FILENAME):
    with open(CUMULATIVE_CSV_FILENAME, mode='w', newline='') as csvfile:
        writer = csv.DictWriter(csvfile, fieldnames=[
            'timestamp', 'alias', 'mac', 'rssi', 'drone_lat', 'drone_long',
            'drone_altitude', 'pilot_lat', 'pilot_long', 'basic_id', 'faa_data'
        ])
        writer.writeheader()

# Create FAA log CSV with header if not exists.
if not os.path.exists(FAA_LOG_FILENAME):
    with open(FAA_LOG_FILENAME, mode='w', newline='') as csvfile:
        fieldnames = ['timestamp', 'mac', 'remote_id', 'faa_response']
        writer = csv.DictWriter(csvfile, fieldnames=fieldnames)
        writer.writeheader()

# --- Alias Persistence ---
ALIASES_FILE = os.path.join(BASE_DIR, "aliases.json")
ALIASES = {}
if os.path.exists(ALIASES_FILE):
    try:
        with open(ALIASES_FILE, "r") as f:
            ALIASES = json.load(f)
    except Exception as e:
        print("Error loading aliases:", e)

def save_aliases():
    global ALIASES
    try:
        with open(ALIASES_FILE, "w") as f:
            json.dump(ALIASES, f)
    except Exception as e:
        print("Error saving aliases:", e)

# ----------------------
# FAA Cache Persistence
# ----------------------
FAA_CACHE_FILE = os.path.join(BASE_DIR, "faa_cache.csv")
FAA_CACHE = {}

# Load FAA cache from file
if os.path.exists(FAA_CACHE_FILE):
    try:
        with open(FAA_CACHE_FILE, newline='') as csvfile:
            reader = csv.DictReader(csvfile)
            for row in reader:
                key = (row['mac'], row['remote_id'])
                FAA_CACHE[key] = json.loads(row['faa_response'])
    except Exception as e:
        print("Error loading FAA cache:", e)

def write_to_faa_cache(mac, remote_id, faa_data):
    key = (mac, remote_id)
    FAA_CACHE[key] = faa_data
    try:
        file_exists = os.path.isfile(FAA_CACHE_FILE)
        with open(FAA_CACHE_FILE, "a", newline='') as csvfile:
            fieldnames = ["mac", "remote_id", "faa_response"]
            writer = csv.DictWriter(csvfile, fieldnames=fieldnames)
            if not file_exists:
                writer.writeheader()
            writer.writerow({
                "mac": mac,
                "remote_id": remote_id,
                "faa_response": json.dumps(faa_data)
            })
    except Exception as e:
        print("Error writing to FAA cache:", e)

# ----------------------
# KML Generation (including FAA data)
# ----------------------
def generate_kml():
    kml_lines = [
        '<?xml version="1.0" encoding="UTF-8"?>',
        '<kml xmlns="http://www.opengis.net/kml/2.2">',
        '<Document>',
        f'<name>Detections {startup_timestamp}</name>'
    ]
    for mac, det in tracked_pairs.items():
        alias = ALIASES.get(mac, '')
        aliasStr = f"{alias} " if alias else ""
        remoteIdStr = ""
        if det.get("basic_id"):
            remoteIdStr = " (RemoteID: " + det.get("basic_id") + ")"
        if det.get("faa_data"):
            remoteIdStr += " FAA: " + json.dumps(det.get("faa_data"))
        # Drone placemark
        kml_lines.append(f'<Placemark><name>Drone {aliasStr}{mac}{remoteIdStr}</name>')
        kml_lines.append('<Style><IconStyle><scale>1.2</scale>'
                         '<Icon><href>http://maps.google.com/mapfiles/kml/shapes/heliport.png</href></Icon>'
                         '</IconStyle></Style>')
        kml_lines.append(f'<Point><coordinates>{det.get("drone_long",0)},{det.get("drone_lat",0)},0</coordinates></Point>')
        kml_lines.append('</Placemark>')
        # Pilot placemark
        kml_lines.append(f'<Placemark><name>Pilot {aliasStr}{mac}{remoteIdStr}</name>')
        kml_lines.append('<Style><IconStyle><scale>1.2</scale>'
                         '<Icon><href>http://maps.google.com/mapfiles/kml/shapes/man.png</href></Icon>'
                         '</IconStyle></Style>')
        kml_lines.append(f'<Point><coordinates>{det.get("pilot_long",0)},{det.get("pilot_lat",0)},0</coordinates></Point>')
        kml_lines.append('</Placemark>')
    kml_lines.append('</Document></kml>')
    with open(KML_FILENAME, "w") as f:
        f.write("\n".join(kml_lines))
    print("Updated KML file:", KML_FILENAME)


# Generate initial KML so the file exists from startup
generate_kml()

# ----------------------
# Cumulative KML Append
# ----------------------
def append_to_cumulative_kml(mac, detection):
    alias = ALIASES.get(mac, '')
    aliasStr = f"{alias} " if alias else ""
    # Build placemark for drone position
    placemark = [
        f"<Placemark><name>Drone {aliasStr}{mac} {datetime.now().isoformat()}</name>",
        f"<Point><coordinates>{detection['drone_long']},{detection['drone_lat']},0</coordinates></Point>",
        "</Placemark>"
    ]
    # Insert before closing tags
    with open(CUMULATIVE_KML_FILENAME, "r+") as f:
        content = f.read()
        # Strip closing tags
        content = content.replace("</Document>\n</kml>", "")
        f.seek(0)
        f.write(content)
        f.write("\n" + "\n".join(placemark) + "\n</Document>\n</kml>")
    # Also add pilot position
    if detection.get("pilot_lat") and detection.get("pilot_long"):
        placemark = [
            f"<Placemark><name>Pilot {aliasStr}{mac} {datetime.now().isoformat()}</name>",
            f"<Point><coordinates>{detection['pilot_long']},{detection['pilot_lat']},0</coordinates></Point>",
            "</Placemark>"
        ]
        with open(CUMULATIVE_KML_FILENAME, "r+") as f:
            content = f.read()
            content = content.replace("</Document>\n</kml>", "")
            f.seek(0)
            f.write(content)
            f.write("\n" + "\n".join(placemark) + "\n</Document>\n</kml>")

# ----------------------
# Detection Update & CSV Logging
# ----------------------
def update_detection(detection):
    mac = detection.get("mac")
    if not mac:
        return

    # Retrieve new drone coordinates from the detection
    new_drone_lat = detection.get("drone_lat", 0)
    new_drone_long = detection.get("drone_long", 0)
    valid_drone = (new_drone_lat != 0 and new_drone_long != 0)

    if not valid_drone:
        print(f"No-GPS detection for {mac}; forwarding for popup and webhook.")
        # Forward this no-GPS detection to the client
        tracked_pairs[mac] = detection
        detection_history.append(detection.copy())
        # Server-side webhook firing for no-GPS detection
        if WEBHOOK_URL:
            try:
                requests.post(WEBHOOK_URL, json=detection, timeout=5)
            except Exception as e:
                logging.error(f"Server webhook error: {e}")
<<<<<<< HEAD
=======
        return

        # Write to session CSV
        with open(CSV_FILENAME, mode='a', newline='') as csvfile:
            writer = csv.DictWriter(csvfile, fieldnames=[
                'timestamp', 'alias', 'mac', 'rssi', 'drone_lat', 'drone_long',
                'drone_altitude', 'pilot_lat', 'pilot_long', 'basic_id', 'faa_data'
            ])
            writer.writerow({
                'timestamp': datetime.now().isoformat(),
                'alias': ALIASES.get(mac, ''),
                'mac': mac,
                'rssi': detection.get('rssi', ''),
                'drone_lat': detection.get('drone_lat', ''),
                'drone_long': detection.get('drone_long', ''),
                'drone_altitude': detection.get('drone_altitude', ''),
                'pilot_lat': detection.get('pilot_lat', ''),
                'pilot_long': detection.get('pilot_long', ''),
                'basic_id': detection.get('basic_id', ''),
                'faa_data': json.dumps(detection.get('faa_data', {}))
            })

        # Append to cumulative CSV
        with open(CUMULATIVE_CSV_FILENAME, mode='a', newline='') as csvfile:
            writer = csv.DictWriter(csvfile, fieldnames=[
                'timestamp', 'alias', 'mac', 'rssi', 'drone_lat', 'drone_long',
                'drone_altitude', 'pilot_lat', 'pilot_long', 'basic_id', 'faa_data'
            ])
            writer.writerow({
                'timestamp': datetime.now().isoformat(),
                'alias': ALIASES.get(mac, ''),
                'mac': mac,
                'rssi': detection.get('rssi', ''),
                'drone_lat': detection.get('drone_lat', ''),
                'drone_long': detection.get('drone_long', ''),
                'drone_altitude': detection.get('drone_altitude', ''),
                'pilot_lat': detection.get('pilot_lat', ''),
                'pilot_long': detection.get('pilot_long', ''),
                'basic_id': detection.get('basic_id', ''),
                'faa_data': json.dumps(detection.get('faa_data', {}))
            })

        # Update KMLs
        generate_kml()
        append_to_cumulative_kml(mac, detection)

        # Return so no map marker is created at 0,0
>>>>>>> 31b6a930
        return

    # Otherwise, use the provided non-zero coordinates.
    detection["drone_lat"] = new_drone_lat
    detection["drone_long"] = new_drone_long
    detection["drone_altitude"] = detection.get("drone_altitude", 0)
    detection["pilot_lat"] = detection.get("pilot_lat", 0)
    detection["pilot_long"] = detection.get("pilot_long", 0)
    detection["last_update"] = time.time()

    # Preserve previous basic_id if new detection lacks one
    if not detection.get("basic_id") and mac in tracked_pairs and tracked_pairs[mac].get("basic_id"):
        detection["basic_id"] = tracked_pairs[mac]["basic_id"]
    remote_id = detection.get("basic_id")
    # Try exact cache lookup by (mac, remote_id), then fallback to any cached data for this mac, then to previous tracked_pairs entry
    if mac:
        # Exact match if basic_id provided
        if remote_id:
            key = (mac, remote_id)
            if key in FAA_CACHE:
                detection["faa_data"] = FAA_CACHE[key]
        # Fallback: any cached FAA data for this mac
        if "faa_data" not in detection:
            for (c_mac, _), faa_data in FAA_CACHE.items():
                if c_mac == mac:
                    detection["faa_data"] = faa_data
                    break
        # Fallback: last known FAA data in tracked_pairs
        if "faa_data" not in detection and mac in tracked_pairs and "faa_data" in tracked_pairs[mac]:
            detection["faa_data"] = tracked_pairs[mac]["faa_data"]
        # Always cache FAA data by MAC and current basic_id for fallback
        if "faa_data" in detection:
            write_to_faa_cache(mac, detection.get("basic_id", ""), detection["faa_data"])

    tracked_pairs[mac] = detection
    # Broadcast this detection to all connected clients and peer servers
    try:
        socketio.emit('detection', detection, broadcast=True)
    except Exception:
        pass
    detection_history.append(detection.copy())
    print("Updated tracked_pairs:", tracked_pairs)
    with open(CSV_FILENAME, mode='a', newline='') as csvfile:
        writer = csv.DictWriter(csvfile, fieldnames=[
            'timestamp', 'alias', 'mac', 'rssi', 'drone_lat', 'drone_long',
            'drone_altitude', 'pilot_lat', 'pilot_long', 'basic_id', 'faa_data'
        ])
        writer.writerow({
            'timestamp': datetime.now().isoformat(),
            'alias': ALIASES.get(mac, ''),
            'mac': mac,
            'rssi': detection.get('rssi', ''),
            'drone_lat': detection.get('drone_lat', ''),
            'drone_long': detection.get('drone_long', ''),
            'drone_altitude': detection.get('drone_altitude', ''),
            'pilot_lat': detection.get('pilot_lat', ''),
            'pilot_long': detection.get('pilot_long', ''),
            'basic_id': detection.get('basic_id', ''),
            'faa_data': json.dumps(detection.get('faa_data', {}))
        })
    # Append to cumulative CSV
    with open(CUMULATIVE_CSV_FILENAME, mode='a', newline='') as csvfile:
        writer = csv.DictWriter(csvfile, fieldnames=[
            'timestamp', 'alias', 'mac', 'rssi', 'drone_lat', 'drone_long',
            'drone_altitude', 'pilot_lat', 'pilot_long', 'basic_id', 'faa_data'
        ])
        writer.writerow({
            'timestamp': datetime.now().isoformat(),
            'alias': ALIASES.get(mac, ''),
            'mac': mac,
            'rssi': detection.get('rssi', ''),
            'drone_lat': detection.get('drone_lat', ''),
            'drone_long': detection.get('drone_long', ''),
            'drone_altitude': detection.get('drone_altitude', ''),
            'pilot_lat': detection.get('pilot_lat', ''),
            'pilot_long': detection.get('pilot_long', ''),
            'basic_id': detection.get('basic_id', ''),
            'faa_data': json.dumps(detection.get('faa_data', {}))
        })
    generate_kml()
    append_to_cumulative_kml(mac, detection)

# ----------------------
# Global Follow Lock & Color Overrides
# ----------------------
followLock = {"type": None, "id": None, "enabled": False}
colorOverrides = {}

# ----------------------
# FAA Query Helper Functions
# ----------------------
def create_retry_session(retries=3, backoff_factor=2, status_forcelist=(502, 503, 504)):
    logging.debug("Creating retry-enabled session with custom headers for FAA query.")
    session = requests.Session()
    session.headers.update({
        "User-Agent": "Mozilla/5.0 (Macintosh; Intel Mac OS X 10.15; rv:137.0) Gecko/20100101 Firefox/137.0",
        "Accept": "application/json, text/plain, */*",
        "Accept-Language": "en-US,en;q=0.5",
        "Referer": "https://uasdoc.faa.gov/listdocs",
        "client": "external"
    })
    retry = Retry(
        total=retries,
        read=retries,
        connect=retries,
        backoff_factor=backoff_factor,
        status_forcelist=status_forcelist,
        raise_on_status=False
    )
    adapter = HTTPAdapter(max_retries=retry)
    session.mount("https://", adapter)
    return session

def refresh_cookie(session):
    homepage_url = "https://uasdoc.faa.gov/listdocs"
    logging.debug("Refreshing FAA cookie by requesting homepage: %s", homepage_url)
    try:
        response = session.get(homepage_url, timeout=30)
        logging.debug("FAA homepage response code: %s", response.status_code)
    except requests.exceptions.RequestException as e:
        logging.exception("Error refreshing FAA cookie: %s", e)

def query_remote_id(session, remote_id):
    endpoint = "https://uasdoc.faa.gov/api/v1/serialNumbers"
    params = {
        "itemsPerPage": 8,
        "pageIndex": 0,
        "orderBy[0]": "updatedAt",
        "orderBy[1]": "DESC",
        "findBy": "serialNumber",
        "serialNumber": remote_id
    }
    logging.debug("Querying FAA API endpoint: %s with params: %s", endpoint, params)
    try:
        response = session.get(endpoint, params=params, timeout=30)
        logging.debug("FAA Request URL: %s", response.url)
        if response.status_code != 200:
            logging.error("FAA HTTP error: %s - %s", response.status_code, response.reason)
            return None
        return response.json()
    except Exception as e:
        logging.exception("Error querying FAA API: %s", e)
        return None

# ----------------------
# Webhook popup API Endpoint 
# ----------------------
@app.route('/api/webhook_popup', methods=['POST'])
def webhook_popup():
    data = request.get_json()
    webhook_url = data.get("webhook_url")
    if not webhook_url:
        return jsonify({"status": "error", "reason": "No webhook URL provided"}), 400
    try:
        clean_data = data.get("payload", {})
        response = requests.post(webhook_url, json=clean_data, timeout=5)
        return jsonify({"status": "ok", "response": response.status_code}), 200
    except Exception as e:
        logging.error(f"Webhook send error: {e}")
        return jsonify({"status": "error", "message": str(e)}), 500

# ----------------------
# New FAA Query API Endpoint
# ----------------------
@app.route('/api/query_faa', methods=['POST'])
def api_query_faa(): 
    data = request.get_json()
    mac = data.get("mac")
    remote_id = data.get("remote_id")
    if not mac or not remote_id:
        return jsonify({"status": "error", "message": "Missing mac or remote_id"}), 400
    session = create_retry_session()
    refresh_cookie(session)
    faa_result = query_remote_id(session, remote_id)
    # Fallback: if FAA API query failed or returned no records, try cached FAA data by MAC
    if not faa_result or not faa_result.get("data", {}).get("items"):
        for (c_mac, _), cached_data in FAA_CACHE.items():
            if c_mac == mac:
                faa_result = cached_data
                break
    if faa_result is None:
        return jsonify({"status": "error", "message": "FAA query failed"}), 500
    if mac in tracked_pairs:
        tracked_pairs[mac]["faa_data"] = faa_result
    else:
        tracked_pairs[mac] = {"basic_id": remote_id, "faa_data": faa_result}
    write_to_faa_cache(mac, remote_id, faa_result)
    timestamp = datetime.now().isoformat()
    try:
        with open(FAA_LOG_FILENAME, "a", newline='') as csvfile:
            fieldnames = ["timestamp", "mac", "remote_id", "faa_response"]
            writer = csv.DictWriter(csvfile, fieldnames=fieldnames)
            writer.writerow({
                "timestamp": timestamp,
                "mac": mac,
                "remote_id": remote_id,
                "faa_response": json.dumps(faa_result)
            })
    except Exception as e:
        print("Error writing to FAA log CSV:", e)
    generate_kml()
    return jsonify({"status": "ok", "faa_data": faa_result})

# ----------------------
# FAA Data GET API Endpoint (by MAC or basic_id)
# ----------------------

@app.route('/api/faa/<identifier>', methods=['GET'])
def api_get_faa(identifier):
    """
    Retrieve cached FAA data by MAC address or by basic_id (remote ID).
    """
    # First try lookup by MAC
    if identifier in tracked_pairs and 'faa_data' in tracked_pairs[identifier]:
        return jsonify({'status': 'ok', 'faa_data': tracked_pairs[identifier]['faa_data']})
    # Then try lookup by basic_id
    for mac, det in tracked_pairs.items():
        if det.get('basic_id') == identifier and 'faa_data' in det:
            return jsonify({'status': 'ok', 'faa_data': det['faa_data']})
    # Fallback: search cached FAA data by remote_id first, then by MAC
    for (c_mac, c_rid), faa_data in     FAA_CACHE.items():
        if c_rid == identifier:
            return jsonify({'status': 'ok', 'faa_data': faa_data})
    for (c_mac, c_rid), faa_data in FAA_CACHE.items():
        if c_mac == identifier:
            return jsonify({'status': 'ok', 'faa_data': faa_data})
    return jsonify({'status': 'error', 'message': 'No FAA data found for this identifier'}), 404



# ----------------------


# ----------------------
# HTML & JS (UI) Section
# ----------------------
# Updated: The selection page now has three dropdowns.
PORT_SELECTION_PAGE = '''
<!DOCTYPE html>
<html lang="en">
<head>
  <meta charset="UTF-8">
  <title>Select USB Serial Ports</title>
  <link href="https://fonts.googleapis.com/css2?family=Orbitron:wght@400;700&display=swap" rel="stylesheet">
  <style>
    /* Highlight non-GPS drones in inactive list */
    #inactivePlaceholder .drone-item.no-gps {
      border: 2px solid lightblue !important;
      background-color: transparent !important;
      color: inherit !important;
    }
    .leaflet-tile {
      border: none !important;
      box-shadow: none !important;
      background-color: transparent !important;
      image-rendering: crisp-edges !important;
    }
    .leaflet-container {
      background-color: black !important;
    }
    body {
      margin: 0;
      padding: 0;
      font-family: 'Orbitron', monospace;
      background-color: #0a001f;
      color: #0ff;
      text-shadow: 0 0 8px #0ff, 0 0 16px #f0f;
      text-align: center;
      zoom: 1.15;
    }
    pre { font-size: 16px; margin: 10px auto; }
    form {
      display: inline-block;
      text-align: center;
    }
    li { list-style: none; margin: 10px 0; }
    select {
      background-color: #333;
      color: lime;
      border: none;
      padding: 3px;
      margin-bottom: 5px;
      box-shadow: 0 0 4px #0ff;
    }
    label { font-size: 18px; }
    button[type="submit"] {
      display: block;
      margin: 1em auto 5px auto;
      padding: 5px;
      border: 1px solid lime;
      background-color: #333;
      color: lime;
      font-family: 'Orbitron', monospace;
      cursor: pointer;
      outline: none;
      border-radius: 10px;
      box-shadow: 0 0 8px #f0f, 0 0 16px #0ff;
    }
    pre.logo-art {
      display: inline-block;
      margin: 0 auto;
      margin-bottom: 10px;
    }
    pre.ascii-art {
      margin: 0;
      padding: 5px;
      background: linear-gradient(to right, blue, purple, pink, lime, green);
      -webkit-background-clip: text;
      -webkit-text-fill-color: transparent;
      font-family: monospace;
      font-size: 90%;
    }
    h1 {
      font-size: 18px;
      font-family: 'Orbitron', monospace;
      margin: 1em 0 4px 0;
    }
    /* Rounded toggle switch styling */
    .switch {
      position: relative; display: inline-block; width: 40px; height: 20px;
    }
    .switch input {
      opacity: 0; width: 0; height: 0;
    }
    .switch .slider {
      position: absolute;
      cursor: pointer;
      top: 0; left: 0; right: 0; bottom: 0;
      background-color: #555;
      transition: .4s;
      border-radius: 20px;
    }
    .switch .slider:before {
      position: absolute;
      content: "";
      height: 16px; width: 16px;
      left: 2px; top: 2px;
      background-color: lime;
      border: 1px solid #9B30FF;
      transition: .4s;
      border-radius: 50%;
    }
    .switch input:checked + .slider {
      background-color: lime;
    }
    .switch input:checked + .slider:before {
      transform: translateX(20px);
    }
  </style>
</head>
<body>
  <pre class="ascii-art logo-art">{{ logo_ascii }}</pre>
  <form method="POST" action="/select_ports">
<<<<<<< HEAD
    <div class="serial-section" style="border: 1px solid lime; border-radius: 10px; padding: 15px; margin-bottom: 20px;">
      <h3 style="color:lime; text-align:center;">Select Port Connections</h3>
      <div style="display: flex; align-items: center; margin: 10px 0;">
        <label for="serialEnabled">Enable Serial:</label>
        <label class="switch" style="margin-left: 10px;">
          <input type="checkbox" id="serialEnabled" name="serialEnabled" checked>
          <span class="slider"></span>
        </label>
      </div>
      
      <div id="serialPorts">
        <div style="margin-bottom: 10px;">
          <label>Port 1:</label>
          <select id="port1" name="port1" style="background-color: #222; color: lime; border: none; padding: 5px; width: 100%;">
            <option value="">--None--</option>
            {% for port in ports %}
              <option value="{{ port.device }}">{{ port.device }} - {{ port.description }}</option>
            {% endfor %}
          </select>
        </div>
        <div style="margin-bottom: 10px;">
          <label>Port 2:</label>
          <select id="port2" name="port2" style="background-color: #222; color: lime; border: none; padding: 5px; width: 100%;">
            <option value="">--None--</option>
            {% for port in ports %}
              <option value="{{ port.device }}">{{ port.device }} - {{ port.description }}</option>
            {% endfor %}
          </select>
        </div>
        <div style="margin-bottom: 10px;">
          <label>Port 3:</label>
          <select id="port3" name="port3" style="background-color: #222; color: lime; border: none; padding: 5px; width: 100%;">
            <option value="">--None--</option>
            {% for port in ports %}
              <option value="{{ port.device }}">{{ port.device }} - {{ port.description }}</option>
            {% endfor %}
          </select>
        </div>
      </div>
      
      <div style="color:lime; font-size:0.8em; text-align:center; margin-top:10px;">
        Connect to up to three USB serial devices
      </div>
    <button type="submit">Select Ports</button>
    </div>

    <div class="zmq-section" style="border: 1px solid #FF00FF; border-radius: 10px; padding: 15px; margin-top: 20px;">
      <h3 style="color:#FF00FF; text-align:center;">Direct IP Connection</h3
      
      
      <div style="text-align: center; margin: 20px 0;">
        <form id="zmqOnlyForm" action="/select_ports" method="POST">
          <input type="hidden" name="zmqEnabled" value="on">
          <input type="hidden" name="port1" value="">
          <input type="hidden" name="port2" value="">
          <input type="hidden" name="port3" value="">
          <!-- Will be populated via JS -->
          <div id="zmqHiddenFields"></div>
          
          <button type="submit" style="
            padding: 10px 20px;
            border: 1px solid #FF00FF;
            background: linear-gradient(to right, purple, #FF00FF);
            color: white;
            font-family: monospace;
            cursor: pointer;
            outline: none;
            border-radius: 10px;
            font-size: 1.0em;
            font-weight: bold;">
            Start with ZMQ Only
          </button>
        </form>
      </div>
    </div>
    <script>
      // Just before form submission, populate the hidden fields
      document.getElementById('zmqOnlyForm').addEventListener('submit', function(e) {
        // Get all IP and port values
        const ipInputs = document.getElementsByName('zmqIP[]');
        const portInputs = document.getElementsByName('zmqPort[]');
        const hiddenContainer = document.getElementById('zmqHiddenFields');
        
        // Clear previous hidden inputs
        hiddenContainer.innerHTML = '';
        
        // Add hidden inputs for all IP and port values
        for (let i = 0; i < ipInputs.length; i++) {
          const input = document.createElement('input');
          input.type = 'hidden';
          input.name = 'zmqIP[]';
          input.value = ipInputs[i].value;
          hiddenContainer.appendChild(input);
        }
        
        for (let i = 0; i < portInputs.length; i++) {
          const input = document.createElement('input');
          input.type = 'hidden';
          input.name = 'zmqPort[]';
          input.value = portInputs[i].value;
          hiddenContainer.appendChild(input);
        }
        
        // Save to localStorage for persistence
        let zmqEndpoints = [];
        for (let i = 0; i < Math.min(ipInputs.length, portInputs.length); i++) {
          if (ipInputs[i].value && portInputs[i].value) {
            zmqEndpoints.push({
              ip: ipInputs[i].value,
              port: portInputs[i].value
            });
          }
        }
        localStorage.setItem('zmqEnabled', 'true');
        localStorage.setItem('zmqEndpoints', JSON.stringify(zmqEndpoints));
      });
    </script>

=======
    <label>Port 1:</label><br>
    <select id="port1" name="port1">
      <option value="">--None--</option>
      {% for port in ports %}
        <option value="{{ port.device }}">{{ port.device }} - {{ port.description }}</option>
      {% endfor %}
    </select><br>
    <label>Port 2:</label><br>
    <select id="port2" name="port2">
      <option value="">--None--</option>
      {% for port in ports %}
        <option value="{{ port.device }}">{{ port.device }} - {{ port.description }}</option>
      {% endfor %}
    </select><br>
    <label>Port 3:</label><br>
    <select id="port3" name="port3">
      <option value="">--None--</option>
      {% for port in ports %}
        <option value="{{ port.device }}">{{ port.device }} - {{ port.description }}</option>
      {% endfor %}
    </select><br>
    <div style="margin-bottom:8px;"></div>
    <div style="margin-top:4px; margin-bottom:4px; text-align:center;">
      <label for="webhookUrl" style="font-size:18px; font-family:'Orbitron', monospace; color:#87CEEB;">Webhook URL</label><br>
      <input type="text" id="webhookUrl" placeholder="https://example.com/webhook"
             style="width:300px; background-color:#222; color:#87CEEB; border:1px solid #FF00FF; padding:4px; font-size:1em; outline:none;">
    </div>
    <div style="margin-top:4px; margin-bottom:4px; text-align:center;">
      <button id="updateWebhookButton" style="border:1px solid lime; background-color:#333; color:#FF00FF; font-family:'Orbitron',monospace; padding:4px 8px; cursor:pointer; border-radius:4px;">
        Update Webhook
      </button>
    </div>
    <button id="beginMapping" type="submit" style="
        display: block;
        margin: 15px auto 0;
        padding: 8px 15px;
        min-width: 150px;
        border: 1px solid lime;
        background-color: #333;
        color: lime;
        font-family: 'Orbitron', monospace;
        font-size: 1.2em;
        text-shadow: 0 0 8px #0ff;
        cursor: pointer;
    ">
      Begin Mapping
    </button>
    <div style="margin-bottom:8px;"></div>
>>>>>>> 31b6a930
  </form>
  <pre class="ascii-art">{{ bottom_ascii }}</pre>
  <script>
    function refreshPortOptions() {
      fetch('/api/ports')
        .then(res => res.json())
        .then(data => {
          ['port1','port2','port3'].forEach(name => {
            const select = document.getElementById(name);
            if (!select) return;
            const current = select.value;
            select.innerHTML = '<option value="">--None--</option>' +
              data.ports.map(p => `<option value="${p.device}">${p.device} - ${p.description}</option>`).join('');
            select.value = current;
          });
        })
        .catch(err => console.error('Error refreshing ports:', err));
    }
    var refreshInterval = setInterval(refreshPortOptions, 2000);
    ['port1','port2','port3'].forEach(function(name) {
      var select = document.getElementById(name);
      if (select) {
        ['focus', 'mousedown'].forEach(function(evt) {
          select.addEventListener(evt, function() { clearInterval(refreshInterval); });
        });
        select.addEventListener('change', function() { clearInterval(refreshInterval); });
      }
    });
    window.onload = function() {
      refreshPortOptions();
    }
    const webhookInput = document.getElementById('webhookUrl');
    const storedWebhookUrl = localStorage.getItem('popupWebhookUrl') || '';
    webhookInput.value = storedWebhookUrl;
    webhookInput.addEventListener('change', () => {
      localStorage.setItem('popupWebhookUrl', webhookInput.value.trim());
    });
    document.getElementById('updateWebhookButton').addEventListener('click', function(e) {
      e.preventDefault();
      const url = document.getElementById('webhookUrl').value.trim();
      localStorage.setItem('popupWebhookUrl', url);
      console.log('Webhook URL updated to', url);
    });

  </script>
</body>
</html>
'''

    # Updated: The main mapping page now shows serial statuses for all selected USB devices.
HTML_PAGE = '''
<!DOCTYPE html>
<html lang="en">
<head>
  <meta charset="UTF-8">
  <meta name="viewport" content="width=device-width, initial-scale=1.0">
  <title>Mesh Mapper</title>
  <link rel="stylesheet" href="https://unpkg.com/leaflet@1.9.4/dist/leaflet.css" crossorigin=""/>
  <link href="https://fonts.googleapis.com/css2?family=Orbitron:wght@400;700&display=swap" rel="stylesheet">
  <script src="https://unpkg.com/leaflet@1.9.4/dist/leaflet.js" crossorigin=""></script>
  <style>
    /* Hide tile seams on all map layers */
    .leaflet-tile {
      border: none !important;
      box-shadow: none !important;
      background-color: transparent !important;
      image-rendering: crisp-edges !important;
      transition: none !important;
    }
    .leaflet-container {
      background-color: black !important;
    }
    /* Toggle switch styling */
    .switch { position: relative; display: inline-block; vertical-align: middle; width: 40px; height: 20px; }
    .switch input { opacity: 0; width: 0; height: 0; }
    .slider { position: absolute; cursor: pointer; top: 0; left: 0; right: 0; bottom: 0; background-color: #555; transition: .4s; border-radius: 20px; }
    .slider:before {
      position: absolute;
      content: "";
      height: 16px;
      width: 16px;
      left: 2px;
      top: 50%;
      background-color: lime;
      border: 1px solid #9B30FF;
      transition: .4s;
      border-radius: 50%;
      transform: translateY(-50%);
    }
    .switch input:checked + .slider { background-color: lime; }
    .switch input:checked + .slider:before {
      transform: translateX(20px) translateY(-50%);
      border: 1px solid #9B30FF;
    }
    body, html {
      margin: 0;
      padding: 0;
      background-color: #0a001f;
      font-family: 'Orbitron', monospace;
    }
    #map { height: 100vh; }
    /* Layer control styling (bottom left) reduced by 30% */
    #layerControl {
      position: absolute;
      bottom: 10px;
      left: 10px;
      background: rgba(0,0,0,0.8);
      padding: 3.5px; /* reduced from 5px */
      border: 0.7px solid lime; /* reduced border thickness */
      border-radius: 7px; /* reduced from 10px */
      color: #FF00FF;
      font-family: monospace;
      font-size: 0.7em; /* scale font by 70% */
      z-index: 1000;
    }
    /* Basemap label always neon pink */
    #layerControl > label {
      color: #FF00FF;
    }
    #layerControl select,
    #layerControl select option {
      background-color: #333;
      color: lime;
      border: none;
      padding: 2.1px;
      font-size: 0.7em;
    }
    
        #filterBox {
          position: absolute;
          top: 10px;
          right: 10px;
          background: rgba(0,0,0,0.8);
          padding: 8px;
          width: 18.75vw;
          border: 1px solid lime;
          border-radius: 10px;
          color: lime;
          font-family: monospace;
          max-height: 95vh;
          overflow-y: auto;
          overflow-x: hidden;
          z-index: 1000;
        }
        @media (max-width: 600px) {
          #filterBox {
            width: 37.5vw;
            max-width: 90vw;
          }
        }
        /* Auto-size inputs inside filterBox */
        #filterBox input[type="text"],
        #filterBox input[type="password"],
        #filterBox input[type="range"],
        #filterBox select {
          width: auto !important;
          min-width: 0;
        }
    #filterBox.collapsed #filterContent {
      display: none;
    }
    /* Tighten header when collapsed */
    #filterBox.collapsed {
      padding: 4px;
      width: auto;
    }
    #filterBox.collapsed #filterHeader {
      padding: 0;
    }
    #filterBox.collapsed #filterHeader h3 {
      display: inline-block;
      flex: none;
      width: auto;
      margin: 0;
      color: #FF00FF;
    }
# Add margin to filterToggle when collapsed
    #filterBox.collapsed #filterHeader #filterToggle {
      margin-left: 5px;
    }
    #filterBox:not(.collapsed) #filterHeader h3 {
      display: none;
    }
    #filterHeader {
      display: flex;
      align-items: center;
    }
    #filterBox:not(.collapsed) #filterHeader {
      justify-content: flex-end;
    }
    #filterHeader h3 {
      flex: none;
      text-align: center;
      margin: 0;
      font-size: 1em;
      display: block;
      width: 100%;
      color: #FF00FF;
    }
    
    @media screen and (min-width: 481px) and (max-width: 768px) {
      #filterBox {
        width: 70%;
        right: 15%;
        left: 15%;
      }
    }
    
    /* USB status box styling - significantly repositioned to avoid overlap */
    #serialStatus {
      position: fixed;
      bottom: 10px;
      right: 10px;
      background: rgba(0,0,0,0.9);
      padding: 5px;
      border: 1px solid #FF00FF;
      border-radius: 7px;
      color: lime;
      font-family: monospace;
      font-size: 0.8em;
      z-index: 1000;
    }
    
    #serialStatus div { margin-bottom: 5px; }
    /* Remove extra bottom padding from the last USB item */
    #serialStatus div:last-child { margin-bottom: 0; }
    
    /* Add padding to inactive drones container to avoid overlap with status */
    #inactivePlaceholder {
      margin-bottom: 10px;
    }
    
    .usb-name { color: #FF00FF; } /* Neon pink for device names */
    .drone-item {
      display: inline-block;
      border: 1px solid;
      margin: 2px;
      padding: 3px;
      cursor: pointer;
    }
    .drone-item.no-gps {
      position: relative;
      border: 1px solid deepskyblue !important;
    }
    #activePlaceholder .drone-item.no-gps:hover::after {
      content: "no gps lock";
      position: absolute;
      bottom: 100%;
      left: 50%;
      transform: translateX(-50%);
      background-color: black;
      color: #FF00FF;               /* neon pink text */
      padding: 4px 6px;
      border: 1px solid #FF00FF;    /* neon pink border */
      border-radius: 2px;
      white-space: nowrap;
      font-family: monospace;
      font-size: 0.75em;
      z-index: 2000;
    }
    /* Highlight recently seen drones */
    .drone-item.recent {
      box-shadow: 0 0 0 1px lime;
    }
    .placeholder {
      border: 2px solid transparent;
      border-image: linear-gradient(to right, lime 85%, yellow 15%) 1;
      border-radius: 5px;
      min-height: 100px;
      margin-top: 5px;
      overflow-y: auto;
      max-height: 200px;
    }
    .selected { background-color: rgba(255,255,255,0.2); }
    .leaflet-popup > .leaflet-popup-content-wrapper { background-color: black; color: lime; font-family: monospace; border: 2px solid lime; border-radius: 10px;
      width: 220px !important;
      max-width: 220px;
      zoom: 1.15;
    }
    .leaflet-popup-content {
      font-size: 0.75em;
      line-height: 1.2em;
      white-space: normal;
    }
    .leaflet-popup-tip { background: lime; }
    /* Collapse inner Leaflet popup layers into the outer wrapper */
    .leaflet-popup-content {
      background: transparent !important;
      padding: 0 !important;
      box-shadow: none !important;
      color: inherit !important;
    }
    .leaflet-popup-tip-container,
    .leaflet-popup-tip {
      background: transparent !important;
      box-shadow: none !important;
    }
    /* Collapse inner popup layers for no-GPS popups */
    .leaflet-popup.no-gps-popup > .leaflet-popup-content-wrapper {
      /* ensure outer wrapper styling persists */
      background-color: black !important;
      color: lime !important;
    }
    .leaflet-popup.no-gps-popup .leaflet-popup-content {
      background: transparent !important;
      padding: 0 !important;
      box-shadow: none !important;
      color: inherit !important;
    }
    .leaflet-popup.no-gps-popup .leaflet-popup-tip-container,
    .leaflet-popup.no-gps-popup .leaflet-popup-tip {
      background: transparent !important;
      box-shadow: none !important;
    }
    button {
      margin-top: 4px;
      padding: 3px;
      font-size: 0.8em;
      border: 1px solid lime;
      background-color: #333;
      color: lime;
      cursor: pointer;
      width: auto;
    }
    select {
      background-color: #333;
      color: lime;
      border: none;
      padding: 3px;
    }
    .leaflet-control-zoom-in, .leaflet-control-zoom-out {
      background: rgba(0,0,0,0.8);
      color: lime;
      border: 1px solid lime;
      border-radius: 5px;
    }
    /* Style zoom control container to match drone box */
    .leaflet-control-zoom.leaflet-bar {
      background: rgba(0,0,0,0.8);
      border: 1px solid lime;
      border-radius: 10px;
    }
    .leaflet-control-zoom.leaflet-bar a {
      background: transparent;
      color: lime;
      border: none;
      width: 30px;
      height: 30px;
      line-height: 30px;
      text-align: center;
      padding: 0;
      user-select: none;
      caret-color: transparent;
      cursor: pointer;
      outline: none;
    }
    .leaflet-control-zoom.leaflet-bar a:focus {
      outline: none;
      caret-color: transparent;
    }
    .leaflet-control-zoom.leaflet-bar a:hover {
      background: rgba(255,255,255,0.1);
    }
    .leaflet-control-zoom-in:hover, .leaflet-control-zoom-out:hover { background-color: #222; }
    input#aliasInput {
      background-color: #222;
      color: #87CEEB;         /* pastel blue (updated) */
      border: 1px solid #FF00FF;
      padding: 4px;
      font-size: 1.06em;
      caret-color: #87CEEB;
      outline: none;
    }
    .leaflet-popup-content-wrapper input:not(#aliasInput) {
      caret-color: transparent;
    }
    /* Popup button styling */
    .leaflet-popup-content-wrapper button {
      display: inline-block;
      margin: 2px 4px 2px 0;
      padding: 4px 6px;
      font-size: 0.9em;
      width: auto;
      background-color: #333;
      border: 1px solid lime;
      color: lime;
      box-shadow: none;
      text-shadow: none;
    }

    /* Locked button styling */
    .leaflet-popup-content-wrapper button[style*="background-color: green"] {
      background-color: green;
      color: black;
      border-color: green;
    }

    /* Hover effect */
    .leaflet-popup-content-wrapper button:hover {
      background-color: rgba(255,255,255,0.1);
    }
    .leaflet-popup-content-wrapper input[type="text"],
    .leaflet-popup-content-wrapper input[type="range"] {
      font-size: 0.75em;
      padding: 2px;
    }
    /* Disable tile transitions to prevent blur and hide tile seams */
    .leaflet-tile {
      display: block;
      margin: 0;
      padding: 0;
      transition: none !important;
      image-rendering: crisp-edges;
      background-color: black;
      border: none !important;
      box-shadow: none !important;
    }
    .leaflet-container {
      background-color: black;
    }
    /* Disable text cursor in drone list and filter toggle */
    .drone-item, #filterToggle {
      user-select: none;
      caret-color: transparent;
      outline: none;
    }
    .drone-item:focus, #filterToggle:focus {
      outline: none;
      caret-color: transparent;
    }
    /* Cyberpunk styling for filter headings */
    #filterContent > h3:nth-of-type(1) {
      color: #FF00FF;         /* Active Drones in magenta */
      text-align: center;     /* center text */
      font-size: 1.1em;       /* slightly larger font */
    }
    #filterContent > h3:nth-of-type(2) {
      color: #FF00FF;        /* more magenta */
      text-align: center;    /* center text */
      font-size: 1.1em;      /* slightly larger font */
    }
    /* Lime-green hacky dashes around filter headers */
    #filterContent > h3 {
      display: block;
      width: 100%;
      text-align: center;
      margin: 0.5em 0;
    }
    #filterContent > h3::before,
    #filterContent > h3::after {
      content: '---';
      color: lime;
      margin: 0 6px;
    }
    /* Download buttons styling */
    #downloadButtons {
      display: flex;
      width: 100%;
      gap: 4px;
      margin-top: 8px;
    }
    #downloadButtons button {
      flex: 1;
      margin: 0;
      padding: 4px;
      font-size: 0.8em;
      border: 1px solid lime;
      border-radius: 5px;
      background-color: #333;
      color: lime;
      font-family: monospace;
      cursor: pointer;
    }
    #downloadButtons with :focus {
      outline: none;
      caret-color: transparent;
    }
    /* Gradient blue border flush with heading */
    #downloadSection {
      padding: 0 8px 8px 8px;  /* no top padding so border is flush with heading */
      margin-top: 12px;
    }
    /* Gradient for Download Logs header */
    #downloadSection .downloadHeader {
      margin: 10px 0 5px 0;
      text-align: center;
      background: linear-gradient(to right, lime, yellow);
      -webkit-background-clip: text;
      -webkit-text-fill-color: transparent;
    }
    /* Staleout slider styling – match popup sliders */
    #staleoutSlider {
      -webkit-appearance: none;
      width: 100%;
      height: 3px;
      background: transparent;
      border: none;
      outline: none;
    }
    #staleoutSlider::-webkit-slider-runnable-track {
      width: 100%;
      height: 3px;
      background: #9B30FF;
      border: none;
      border-radius: 0;
    }
    #staleoutSlider::-webkit-slider-thumb {
      -webkit-appearance: none;
      height: 16px;
      width: 16px;
      background: lime;
      border: 1px solid #9B30FF;
      margin-top: -6.5px;
      border-radius: 50%;
      cursor: pointer;
    }

    #settingsButton {
      position: relative;
      display: block;
      margin: 10px auto;
      padding: 10px 15px;
      background: rgba(0,0,0,0.8);
      border: 1px solid lime;
      border-radius: 7px;
      color: lime;
      font-family: monospace;
      text-align: center;
      cursor: pointer;
      width: fit-content;
    }
    #settingsButton .gear-icon {
      font-size: 15px;
      margin-right: 5px;
    }
    #settingsModal {
      display: none;
      position: fixed;
      top: 50%;
      left: 50%;
      transform: translate(-50%, -50%);
      background: rgba(0,0,0,0.95);
      border: 2px solid lime;
      border-radius: 10px;
      z-index: 2000;
      width: 300px;
      max-height: 80vh;
      overflow-y: auto;
      padding: 15px;
    }
    #settingsModal h3 {
      color: #FF00FF;
      text-align: center;
      margin-top: 0;
    }
    #closeSettings {
      position: absolute;
      top: 10px;
      right: 10px;
      color: lime;
      cursor: pointer;
      font-size: 18px;
    }


    /* Firefox */
    #staleoutSlider::-moz-range-track {
      width: 100%;
      height: 3px;
      background: #9B30FF;
      border: none;
      border-radius: 0;
    }
    #staleoutSlider::-moz-range-thumb {
      height: 16px;
      width: 16px;
      background: lime;
      border: 1px solid #9B30FF;
      margin-top: -6.5px;
      border-radius: 50%;
      cursor: pointer;
    }
    /* IE */
    #staleoutSlider::-ms-fill-lower,
    #staleoutSlider::-ms-fill-upper {
      background: #9B30FF;
      border: none;
      border-radius: 2px;
    }
    #staleoutSlider::-ms-thumb {
      height: 16px;
      width: 16px;
      background: lime;
      border: 1px solid #9B30FF;
      border-radius: 50%;
      cursor: pointer;
      margin-top: -6.5px;
    }

    /* Popup range sliders styling */
    .leaflet-popup-content-wrapper input[type="range"] {
      -webkit-appearance: none;
      width: 100%;
      height: 3px;
      background: transparent;
      border: none;
    }
    .leaflet-popup-content-wrapper input[type="range"]::-webkit-slider-thumb {
      -webkit-appearance: none;
      height: 16px;
      width: 16px;
      background: lime;
      border: 1px solid #9B30FF;
      margin-top: -6.5px;
      border-radius: 50%;
      cursor: pointer;
    }
    .leaflet-popup-content-wrapper input[type="range"]::-moz-range-thumb {
      height: 16px;
      width: 16px;
      background: lime;
      border: 1px solid #9B30FF;
      margin-top: -6.5px;
      border-radius: 50%;
      cursor: pointer;
    }
    /* Ensure popup sliders have the same track styling */
    .leaflet-popup-content-wrapper input[type="range"]::-webkit-slider-runnable-track {
      width: 100%;
      height: 3px;
      background: #9B30FF;
      border: 1px solid lime;
      border-radius: 0;
    }
    .leaflet-popup-content-wrapper input[type="range"]::-moz-range-track {
      width: 100%;
      height: 3px;
      background: #9B30FF;
      border: 1px solid lime;
      border-radius: 0;
    }

    /* 1) Remove rounded corners from all sliders */
    /* WebKit */
    input[type="range"]::-webkit-slider-runnable-track,
    input[type="range"]::-webkit-slider-thumb {
      border-radius: 0;
    }
    /* Firefox */
    input[type="range"]::-moz-range-track,
    input[type="range"]::-moz-range-thumb {
      border-radius: 0;
    }
    /* IE */
    input[type="range"]::-ms-fill-lower,
    input[type="range"]::-ms-fill-upper,
    input[type="range"]::-ms-thumb {
      border-radius: 0;
    }

    /* 2) Smaller, side-by-side Observer buttons */
    .leaflet-popup-content-wrapper #lock-observer,
    .leaflet-popup-content-wrapper #unlock-observer {
      display: inline-block;
      font-size: 0.9em;
      padding: 4px 6px;
      margin: 2px 4px 2px 0;
    }
</style>
    <style>
      /* Remove glow and shadows on text boxes, selects, and buttons */
      input, select, button {
        text-shadow: none !important;
        box-shadow: none !important;
      }
    </style>
</head>
<body>
<div id="map"></div>
<div id="layerControl">
  <label>Basemap:</label>
  <select id="layerSelect">
    <option value="osmStandard">OSM Standard</option>
    <option value="osmHumanitarian">OSM Humanitarian</option>
    <option value="cartoPositron">CartoDB Positron</option>
    <option value="cartoDarkMatter">CartoDB Dark Matter</option>
    <option value="esriWorldImagery" selected>Esri World Imagery</option>
    <option value="esriWorldTopo">Esri World TopoMap</option>
    <option value="esriDarkGray">Esri Dark Gray Canvas</option>
    <option value="openTopoMap">OpenTopoMap</option>
  </select>
</div>
<div id="filterBox">
  <div id="filterHeader">
    <h3>Drones</h3>
    <span id="filterToggle" style="cursor: pointer; font-size: 20px;">[-]</span>
  </div>
  <div id="filterContent">
    <h3>Active Drones</h3>
    <div id="activePlaceholder" class="placeholder"></div>
    <h3>Inactive Drones</h3>
    <div id="inactivePlaceholder" class="placeholder"></div>
<<<<<<< HEAD
    <!-- Settings Dropdown -->
    <!-- Settings button -->
    <div id="settingsButton">
      <span class="gear-icon">⚙️</span>
      <span>Settings</span>
    </div>
    
    <!-- Settings modal dialog -->
    <div id="settingsModal">
      <span id="closeSettings">×</span>
      <h3>Settings</h3>
      
      <!-- Downloads Section -->
      <div id="downloadSection" style="margin-bottom: 15px;">
        <h4 class="downloadHeader">Download Logs</h4>
        <div id="downloadButtons">
          <button id="downloadCsv">CSV</button>
          <button id="downloadKml">KML</button>
          <button id="downloadAliases">Aliases</button>
        </div>
      </div>
      
      <!-- Node Mode Section -->
      <div style="margin: 15px 0; border-top: 1px solid #333; padding-top: 15px;">
        <div style="display:flex; align-items:center; justify-content:center; height:20px;">
          <label style="color:lime; font-family:monospace; margin-right:8px;">Node Mode</label>
          <label class="switch">
            <input type="checkbox" id="nodeModeMainSwitch">
            <span class="slider"></span>
          </label>
        </div>
        <div style="color:#FF00FF; font-family:monospace; font-size:0.75em; white-space:normal; line-height:1.2; margin-top:8px; text-align:center;">
          Poll interval of 1 second instead of 200ms. Lower CPU use, more reliable for node-mode.
        </div>
      </div>
      
      <!-- ZMQ Section -->
      <div style="margin: 15px 0; border-top: 1px solid #333; padding-top: 15px;">
        <div style="display:flex; align-items:center; justify-content:center; height:20px;">
          <label style="color:lime; font-family:monospace; margin-right:8px;">ZMQ Mode</label>
          <label class="switch">
            <input type="checkbox" id="zmqModeSwitch">
            <span class="slider"></span>
          </label>
        </div>
      <div style="color:#FF00FF;font-family:monospace;font-size:0.75em;white-space:normal;line-height:1.2;margin-top:8px;text-align:center;">
        Connect to ZMQ decoder via direct IP connection
      </div>
        <div style="margin-top:10px;">
          <div style="display:flex; justify-content:center; align-items:center;">
            <input type="text" id="zmqIP" placeholder="127.0.0.1" style="background-color:#222;color:#FF00FF;border:1px solid #FF00FF;width:55%;padding:4px;margin-right:5px;">
            <span style="color:lime;">:</span>
            <input type="text" id="zmqPort" placeholder="4224" style="background-color:#222;color:#FF00FF;border:1px solid #FF00FF;width:25%;padding:4px;margin-left:5px;">
          </div>
          <button id="applyZmqSettings" style="margin-top:10px;width:40%;padding:5px;border:1px solid lime;background:#333;color:lime;font-family:monospace;cursor:pointer;border-radius:5px;display:block;margin-left:auto;margin-right:auto;">Update ZMQ</button>
        </div>
      </div>
      
      <!-- Staleout Slider -->
      <div style="margin: 15px 0; border-top: 1px solid #333; padding-top: 15px;">
        <label style="color:lime; font-family:monospace; margin-bottom:8px; display:block; text-align:center;">Staleout Time</label>
        <input type="range" id="staleoutSlider" min="1" max="5" step="1" value="1" 
                style="width:80%; border:1px solid lime; margin:0 auto; display:block;">
        <div id="staleoutValue" style="color:lime; font-family:monospace; text-align:center; margin-top:8px;">1 min</div>
      </div>
    </div>
=======
    <!-- Staleout Slider -->
    <div style="margin-top:8px; display:flex; flex-direction:column; align-items:stretch; width:100%; box-sizing:border-box;">
      <label style="color:lime; font-family:monospace; margin-bottom:4px; display:block; width:100%; text-align:center;">Staleout Time</label>
      <input type="range" id="staleoutSlider" min="1" max="5" step="1" value="1" 
             style="width:100%; border:1px solid lime; margin-bottom:4px;">
      <div id="staleoutValue" style="color:lime; font-family:monospace; width:100%; text-align:center;">1 min</div>
    </div>
    <!-- Downloads Section -->
    <div id="downloadSection">
      <h4 class="downloadHeader">Download Logs</h4>
      <div id="downloadButtons">
        <button id="downloadCsv">CSV</button>
        <button id="downloadKml">KML</button>
        <button id="downloadAliases">Aliases</button>
      </div>
      <div id="downloadCumulativeButtons" style="display:flex; gap:4px; justify-content:center; margin-top:4px;">
        <button id="downloadCumulativeCsv">Cumulative CSV</button>
        <button id="downloadCumulativeKml">Cumulative KML</button>
      </div>
    </div>
    <!-- Node Mode block -->
    <div style="margin-top:8px; display:flex; flex-direction:column; align-items:center;">
      <label style="color:lime; font-family:monospace; margin-bottom:4px;">Node Mode</label>
      <label class="switch">
        <input type="checkbox" id="nodeModeMainSwitch">
        <span class="slider"></span>
      </label>
      <div style="color:#FF00FF; font-family:monospace; font-size:0.75em; text-align:center; margin-top:4px;">
        Polls detections every second instead of every 100 ms to reduce CPU/battery use in Node Mode
      </div>
    </div>
  </div>
</div>
>>>>>>> 31b6a930
<div id="serialStatus">
  <!-- USB port statuses will be injected here -->
</div>
<script>
  // Track drones already alerted for no GPS
  const alertedNoGpsDrones = new Set();
  // Round tile positions to integer pixels to eliminate seams
  L.DomUtil.setPosition = (function() {
    var original = L.DomUtil.setPosition;
    return function(el, point) {
      var rounded = L.point(Math.round(point.x), Math.round(point.y));
      original.call(this, el, rounded);
    };
  })();
// Settings change listener
document.addEventListener('DOMContentLoaded', function() {
  const settingsHeader = document.getElementById('settingsHeader');
  const settingsContent = document.getElementById('settingsContent');
  
  if (settingsHeader && settingsContent) {
    settingsHeader.addEventListener('click', function() {
      const isHidden = settingsContent.style.display === 'none';
      settingsContent.style.display = isHidden ? 'block' : 'none';
    });
  }
});
// --- Settings Model Handler ---
document.getElementById('settingsButton').addEventListener('click', function() {
  document.getElementById('settingsModal').style.display = 'block';
});

document.getElementById('closeSettings').addEventListener('click', function() {
  document.getElementById('settingsModal').style.display = 'none';
});

// Close modal if clicked outside
window.addEventListener('click', function(event) {
  const modal = document.getElementById('settingsModal');
  if (event.target === modal) {
    modal.style.display = 'none';
  }
});
// --- Node Mode Main Switch & Polling Interval Sync ---
document.addEventListener('DOMContentLoaded', () => {
  // Restore filter collapsed state
  const filterBox = document.getElementById('filterBox');
  const filterToggle = document.getElementById('filterToggle');
  const wasCollapsed = localStorage.getItem('filterCollapsed') === 'true';
  if (wasCollapsed) {
    filterBox.classList.add('collapsed');
    filterToggle.textContent = '[+]';
  }
  // restore follow-lock on reload
  const storedLock = localStorage.getItem('followLock');
  if (storedLock) {
    try {
      followLock = JSON.parse(storedLock);
      if (followLock.type === 'observer') {
        updateObserverPopupButtons();
      } else if (followLock.type === 'drone' || followLock.type === 'pilot') {
        updateMarkerButtons(followLock.type, followLock.id);
      }
    } catch (e) { console.error('Failed to restore followLock', e); }
  }
  // Ensure Node Mode default is off if unset
  if (localStorage.getItem('nodeMode') === null) {
    localStorage.setItem('nodeMode', 'false');
  }
  const mainSwitch = document.getElementById('nodeModeMainSwitch');
  if (mainSwitch) {
    // Sync toggle with stored setting
    mainSwitch.checked = (localStorage.getItem('nodeMode') === 'true');
    mainSwitch.onchange = () => {
      const enabled = mainSwitch.checked;
      localStorage.setItem('nodeMode', enabled);
      clearInterval(updateDataInterval);
      updateDataInterval = setInterval(updateData, enabled ? 1000 : 100);
      // Sync popup toggle if open
      const popupSwitch = document.getElementById('nodeModePopupSwitch');
      if (popupSwitch) popupSwitch.checked = enabled;
    };
  }
  // Start polling based on current setting
  updateData();
  updateDataInterval = setInterval(updateData, mainSwitch && mainSwitch.checked ? 1000 : 100);
  // Adaptive polling: slow down during map interactions
  map.on('zoomstart dragstart', () => {
    clearInterval(updateDataInterval);
    updateDataInterval = setInterval(updateData, 500);
  });
  map.on('zoomend dragend', () => {
    clearInterval(updateDataInterval);
    const interval = mainSwitch && mainSwitch.checked ? 1000 : 100;
    updateDataInterval = setInterval(updateData, interval);
  });

  // Staleout slider initialization
  const staleoutSlider = document.getElementById('staleoutSlider');
  const staleoutValue = document.getElementById('staleoutValue');
  if (staleoutSlider && typeof STALE_THRESHOLD !== 'undefined') {
    staleoutSlider.value = STALE_THRESHOLD / 60;
    staleoutValue.textContent = (STALE_THRESHOLD / 60) + ' min';
    staleoutSlider.oninput = () => {
      const minutes = parseInt(staleoutSlider.value, 10);
      STALE_THRESHOLD = minutes * 60;
      staleoutValue.textContent = minutes + ' min';
      localStorage.setItem('staleoutMinutes', minutes.toString());
    };
  }
  // Filter box toggle persistence
  if (filterToggle && filterBox) {
    filterToggle.addEventListener('click', function() {
      filterBox.classList.toggle('collapsed');
      filterToggle.textContent = filterBox.classList.contains('collapsed') ? '[+]' : '[-]';
      // Persist filter collapsed state
      localStorage.setItem('filterCollapsed', filterBox.classList.contains('collapsed'));
    });
  }
});
// Fallback collapse handler to ensure filter toggle works
document.getElementById("filterToggle").addEventListener("click", function() {
  const box = document.getElementById("filterBox");
  const isCollapsed = box.classList.toggle("collapsed");
  this.textContent = isCollapsed ? "[+]" : "[-]";
  localStorage.setItem('filterCollapsed', isCollapsed);
});
// Configure tile loading for smooth zoom transitions
L.Map.prototype.options.fadeAnimation = true;
L.Map.prototype.options.zoomAnimation = true;
L.TileLayer.prototype.options.updateWhenZooming = true;
L.TileLayer.prototype.options.updateWhenIdle = true;
// Use default tileSize for crisp rendering
L.TileLayer.prototype.options.detectRetina = false;
// Keep a moderate tile buffer for smoother panning
L.TileLayer.prototype.options.keepBuffer = 50;
// Disable aggressive preloading to avoid stutters
L.TileLayer.prototype.options.preload = false;
// On window load, restore persisted detection data (trackedPairs) and re-add markers.
window.onload = function() {
  let stored = localStorage.getItem("trackedPairs");
  if (stored) {
    try {
      let storedPairs = JSON.parse(stored);
      window.tracked_pairs = storedPairs;
      for (const mac in storedPairs) {
        let det = storedPairs[mac];
        let color = get_color_for_mac(mac);
        // Restore drone marker if valid coordinates exist.
        if (det.drone_lat && det.drone_long && det.drone_lat != 0 && det.drone_long != 0) {
          if (!droneMarkers[mac]) {
            droneMarkers[mac] = L.marker([det.drone_lat, det.drone_long], {icon: createIcon('🛸', color), pane: 'droneIconPane'})
                                  .bindPopup(generatePopupContent(det, 'drone'))
                                  .addTo(map);
          }
        }
        // Restore pilot marker if valid coordinates exist.
        if (det.pilot_lat && det.pilot_long && det.pilot_lat != 0 && det.pilot_long != 0) {
          if (!pilotMarkers[mac]) {
            pilotMarkers[mac] = L.marker([det.pilot_lat, det.pilot_long], {icon: createIcon('👤', color), pane: 'pilotIconPane'})
                                  .bindPopup(generatePopupContent(det, 'pilot'))
                                  .addTo(map);
          }
        }
      }
      // Prevent webhook/alert firing for restored drones on page reload
      Object.keys(window.tracked_pairs).forEach(mac => alertedNoGpsDrones.add(mac));
    } catch(e) {
      console.error("Error parsing trackedPairs from localStorage", e);
    }
  }
}

if (localStorage.getItem('colorOverrides')) {
  try { window.colorOverrides = JSON.parse(localStorage.getItem('colorOverrides')); }
  catch(e){ window.colorOverrides = {}; }
} else { window.colorOverrides = {}; }

// Restore historical drones from localStorage
if (localStorage.getItem('historicalDrones')) {
  try { window.historicalDrones = JSON.parse(localStorage.getItem('historicalDrones')); }
  catch(e) { window.historicalDrones = {}; }
} else {
  window.historicalDrones = {};
}

// Restore map center and zoom from localStorage
let persistedCenter = localStorage.getItem('mapCenter');
let persistedZoom = localStorage.getItem('mapZoom');
if (persistedCenter) {
  try { persistedCenter = JSON.parse(persistedCenter); } catch(e) { persistedCenter = null; }
} else {
  persistedCenter = null;
}
persistedZoom = persistedZoom ? parseInt(persistedZoom, 10) : null;

// Application-level globals
var aliases = {};
var colorOverrides = window.colorOverrides;

// Load stale-out minutes from localStorage (default 1) and compute threshold in seconds
if (localStorage.getItem('staleoutMinutes') === null) {
  localStorage.setItem('staleoutMinutes', '1');
}
let STALE_THRESHOLD = parseInt(localStorage.getItem('staleoutMinutes'), 10) * 60;

var comboListItems = {};

async function updateAliases() {
  try {
    const response = await fetch(window.location.origin + '/api/aliases');
    aliases = await response.json();
    updateComboList(window.tracked_pairs);
      // Persist detection state across page reloads
      localStorage.setItem("trackedPairs", JSON.stringify(window.tracked_pairs));
  } catch (error) { console.error("Error fetching aliases:", error); }
}

function safeSetView(latlng, zoom=18) {
  let currentZoom = map.getZoom();
  let newZoom = zoom > currentZoom ? zoom : currentZoom;
  map.setView(latlng, newZoom);
}

// Transient terminal-style popup for drone events
function showTerminalPopup(det, isNew) {
  // Remove any existing popup
  const old = document.getElementById('dronePopup');
  if (old) old.remove();

  // Build a new popup container
  const popup = document.createElement('div');
  popup.id = 'dronePopup';
  const isMobile = window.innerWidth <= 600;
  Object.assign(popup.style, {
    position: 'fixed',
    top: isMobile ? '50px' : '10px',
    left: '50%',
    transform: 'translateX(-50%)',
    background: 'rgba(0,0,0,0.8)',
    color: 'lime',
    fontFamily: 'monospace',
    whiteSpace: 'normal',
    padding: isMobile ? '2px 4px' : '4px 8px',
    border: '1px solid lime',
    borderRadius: '4px',
    zIndex: 2000,
    opacity: 0.9,
    fontSize: isMobile ? '0.6em' : '',
    maxWidth: isMobile ? '80vw' : 'none',
    display: 'inline-block',
    textAlign: 'center',
  });

  // Build concise popup text
  const alias = aliases[det.mac];
  const rid   = det.basic_id || 'N/A';
  let header;
  if (!det.drone_lat || !det.drone_long || det.drone_lat === 0 || det.drone_long === 0) {
    header = 'Drone with no GPS lock detected';
  } else if (alias) {
    header = `Known drone detected – ${alias}`;
  } else {
    header = isNew ? 'New drone detected' : 'Previously seen non-aliased drone detected';
  }
  const content = alias
    ? `${header} - RID:${rid} MAC:${det.mac}`
    : `${header} - RID:${rid} MAC:${det.mac}`;
  // Build popup HTML and button using new logic
  // Build popup text
  // (BEGIN PATCHED BUTTON & POPUP LOGIC)
  // Build popup text
  const isMobileBtn = window.innerWidth <= 600;
  const headerDiv = `<div>${content}</div>`;
  let buttonDiv = '';
  if (det.drone_lat && det.drone_long && det.drone_lat !== 0 && det.drone_long !== 0) {
    const btnStyle = [
      'display:block',
      'width:100%',
      'margin-top:4px',
      'padding:' + (isMobileBtn ? '2px 0' : '4px 6px'),
      'border:1px solid #FF00FF',
      'border-radius:4px',
      'background:transparent',
      'color:lime',
      'font-size:' + (isMobileBtn ? '0.8em' : '0.9em'),
      'cursor:pointer'
    ].join('; ');
    buttonDiv = `<div><button id="zoomBtn" style="${btnStyle}">Zoom to Drone</button></div>`;
  }
  popup.innerHTML = headerDiv + buttonDiv;
  if (buttonDiv) {
    const zoomBtn = popup.querySelector('#zoomBtn');
    zoomBtn.addEventListener('click', () => {
      zoomBtn.style.backgroundColor = 'purple';
      setTimeout(() => { zoomBtn.style.backgroundColor = 'transparent'; }, 200);
      safeSetView([det.drone_lat, det.drone_long]);
    });
  }
  // (END PATCHED BUTTON & POPUP LOGIC)

  // --- Webhook logic (scoped, non-intrusive) ---
  try {
    const webhookUrl = localStorage.getItem('popupWebhookUrl');
    if (webhookUrl && webhookUrl.startsWith("http")) {
      const alias = aliases[det.mac];
      let header;
      if (!det.drone_lat || !det.drone_long || det.drone_lat === 0 || det.drone_long === 0) {
        header = 'Drone with no GPS lock detected';
      } else if (alias) {
        header = `Known drone detected – ${alias}`;
      } else {
        header = isNew ? 'New drone detected' : 'Previously seen non-aliased drone detected';
      }
      const payload = {
        alert: header,
        mac: det.mac,
        basic_id: det.basic_id || null,
        alias: alias || null,
        drone_lat: det.drone_lat || null,
        drone_long: det.drone_long || null,
        pilot_lat: det.pilot_lat || null,
        pilot_long: det.pilot_long || null,
        faa_data: (det.faa_data && det.faa_data.data && Array.isArray(det.faa_data.data.items) && det.faa_data.data.items.length > 0)
          ? det.faa_data.data.items[0]
          : null,
        drone_gmap: det.drone_lat && det.drone_long ? `https://www.google.com/maps?q=${det.drone_lat},${det.drone_long}` : null,
        pilot_gmap: det.pilot_lat && det.pilot_long ? `https://www.google.com/maps?q=${det.pilot_lat},${det.pilot_long}` : null,
        isNew: isNew
      };
      fetch('/api/webhook_popup', {
        method: 'POST',
        headers: { 'Content-Type': 'application/json' },
        body: JSON.stringify({ payload, webhook_url: webhookUrl })
      }).catch(e => console.warn('Silent webhook fail:', e));
    }
  } catch (e) {
    console.warn('Webhook logic skipped due to error', e);
  }
  // --- End webhook logic ---

  document.body.appendChild(popup);

  // Auto-remove after 4 seconds
  setTimeout(() => popup.remove(), 4000);
}

var followLock = { type: null, id: null, enabled: false };

function generateObserverPopup() {
  var observerLocked = (followLock.enabled && followLock.type === 'observer');
  var storedObserverEmoji = localStorage.getItem('observerEmoji') || "😎";
  return `
  <div>
    <strong>Observer Location</strong><br>
    <label for="observerEmoji">Select Observer Icon:</label>
    <select id="observerEmoji" onchange="updateObserverEmoji()">
       <option value="😎" ${storedObserverEmoji === "😎" ? "selected" : ""}>😎</option>
       <option value="👽" ${storedObserverEmoji === "👽" ? "selected" : ""}>👽</option>
       <option value="🤖" ${storedObserverEmoji === "🤖" ? "selected" : ""}>🤖</option>
       <option value="🏎️" ${storedObserverEmoji === "🏎️" ? "selected" : ""}>🏎️</option>
       <option value="🕵️‍♂️" ${storedObserverEmoji === "🕵️‍♂️" ? "selected" : ""}>🕵️‍♂️</option>
       <option value="🥷" ${storedObserverEmoji === "🥷" ? "selected" : ""}>🥷</option>
       <option value="👁️" ${storedObserverEmoji === "👁️" ? "selected" : ""}>👁️</option>
    </select><br>
    <div style="display:flex; gap:4px; justify-content:center; margin-top:4px;">
        <button id="lock-observer" onclick="lockObserver()" style="background-color: ${observerLocked ? 'green' : ''};">
          ${observerLocked ? 'Locked on Observer' : 'Lock on Observer'}
        </button>
        <button id="unlock-observer" onclick="unlockObserver()" style="background-color: ${observerLocked ? '' : 'green'};">
          ${observerLocked ? 'Unlock Observer' : 'Unlocked Observer'}
        </button>
    </div>
  </div>
  `;
}

// Updated function: now saves the selected observer icon to localStorage and updates the observer marker.
function updateObserverEmoji() {
  var select = document.getElementById("observerEmoji");
  var selectedEmoji = select.value;
  localStorage.setItem('observerEmoji', selectedEmoji);
  if (observerMarker) {
    observerMarker.setIcon(createIcon(selectedEmoji, 'blue'));
  }
}

function lockObserver() { followLock = { type: 'observer', id: 'observer', enabled: true }; updateObserverPopupButtons();
  localStorage.setItem('followLock', JSON.stringify(followLock));
}
function unlockObserver() { followLock = { type: null, id: null, enabled: false }; updateObserverPopupButtons();
  localStorage.setItem('followLock', JSON.stringify(followLock));
}
function updateObserverPopupButtons() {
  var observerLocked = (followLock.enabled && followLock.type === 'observer');
  var lockBtn = document.getElementById("lock-observer");
  var unlockBtn = document.getElementById("unlock-observer");
  if(lockBtn) { lockBtn.style.backgroundColor = observerLocked ? "green" : ""; lockBtn.textContent = observerLocked ? "Locked on Observer" : "Lock on Observer"; }
  if(unlockBtn) { unlockBtn.style.backgroundColor = observerLocked ? "" : "green"; unlockBtn.textContent = observerLocked ? "Unlock Observer" : "Unlocked Observer"; }
}

function generatePopupContent(detection, markerType) {
  let content = '';
  let aliasText = aliases[detection.mac] ? aliases[detection.mac] : "No Alias";
  content += '<strong>ID:</strong> <span id="aliasDisplay_' + detection.mac + '" style="color:#FF00FF;">' + aliasText + '</span> (MAC: ' + detection.mac + ')<br>';
  
  if (detection.basic_id || detection.faa_data) {
    if (detection.basic_id) {
      content += '<div style="border:2px solid #FF00FF; padding:5px; margin:5px 0;">FAA RemoteID: ' + detection.basic_id + '</div>';
    }
    if (detection.basic_id) {
      content += '<button onclick="queryFaaAPI(\\\'' + detection.mac + '\\\', \\\'' + detection.basic_id + '\\\')" id="queryFaaButton_' + detection.mac + '">Query FAA API</button>';
    }
    content += '<div id="faaResult_' + detection.mac + '" style="margin-top:5px;">';
    if (detection.faa_data) {
      let faaData = detection.faa_data;
      let item = null;
      if (faaData.data && faaData.data.items && faaData.data.items.length > 0) {
        item = faaData.data.items[0];
      }
      if (item) {
        const fields = ["makeName", "modelName", "series", "trackingNumber", "complianceCategories", "updatedAt"];
        content += '<div style="border:2px solid #FF69B4; padding:5px; margin:5px 0;">';
        fields.forEach(function(field) {
          let value = item[field] !== undefined ? item[field] : "";
          content += `<div><span style="color:#FF00FF;">${field}:</span> <span style="color:#00FF00;">${value}</span></div>`;
        });
        content += '</div>';
      } else {
        content += '<div style="border:2px solid #FF69B4; padding:5px; margin:5px 0;">No FAA data available</div>';
      }
    }
    content += '</div><br>';
  }
  
  for (const key in detection) {
    if (['mac', 'basic_id', 'last_update', 'userLocked', 'lockTime', 'faa_data'].indexOf(key) === -1) {
      content += key + ': ' + detection[key] + '<br>';
    }
  }
  
  if (detection.drone_lat && detection.drone_long && detection.drone_lat != 0 && detection.drone_long != 0) {
    content += '<a target="_blank" href="https://www.google.com/maps/search/?api=1&query=' 
             + detection.drone_lat + ',' + detection.drone_long + '">View Drone on Google Maps</a><br>';
  }
  if (detection.pilot_lat && detection.pilot_long && detection.pilot_lat != 0 && detection.pilot_long != 0) {
    content += '<a target="_blank" href="https://www.google.com/maps/search/?api=1&query=' 
             + detection.pilot_lat + ',' + detection.pilot_long + '">View Pilot on Google Maps</a><br>';
  }
  
  content += `<hr style="border: 1px solid lime;">
              <label for="aliasInput">Alias:</label>
              <input type="text" id="aliasInput" onclick="event.stopPropagation();" ontouchstart="event.stopPropagation();" 
                     style="background-color: #222; color: #87CEEB; border: 1px solid #FF00FF;" 
                     value="${aliases[detection.mac] ? aliases[detection.mac] : ''}"><br>
              <div style="display:flex; align-items:center; justify-content:space-between; width:100%; margin-top:4px;">
                <button
                  onclick="saveAlias('${detection.mac}'); this.style.backgroundColor='purple'; setTimeout(()=>this.style.backgroundColor='#333',300);"
                  style="flex:1; margin:0 2px; padding:4px 0;"
                >Save Alias</button>
                <button
                  onclick="clearAlias('${detection.mac}'); this.style.backgroundColor='purple'; setTimeout(()=>this.style.backgroundColor='#333',300);"
                  style="flex:1; margin:0 2px; padding:4px 0;"
                >Clear Alias</button>
              </div>`;
  
  content += `<div style="border-top:2px solid lime; margin:10px 0;"></div>`;
  
    var isDroneLocked = (followLock.enabled && followLock.type === 'drone' && followLock.id === detection.mac);
    var droneLockButton = `<button id="lock-drone-${detection.mac}" onclick="lockMarker('drone', '${detection.mac}')" style="flex:${isDroneLocked ? 1.2 : 0.8}; margin:0 2px; padding:4px 0; background-color: ${isDroneLocked ? 'green' : ''};">
      ${isDroneLocked ? 'Locked on Drone' : 'Lock on Drone'}
    </button>`;
    var droneUnlockButton = `<button id="unlock-drone-${detection.mac}" onclick="unlockMarker('drone', '${detection.mac}')" style="flex:${isDroneLocked ? 0.8 : 1.2}; margin:0 2px; padding:4px 0; background-color: ${isDroneLocked ? '' : 'green'};">
      ${isDroneLocked ? 'Unlock Drone' : 'Unlocked Drone'}
    </button>`;
    var isPilotLocked = (followLock.enabled && followLock.type === 'pilot' && followLock.id === detection.mac);
    var pilotLockButton = `<button id="lock-pilot-${detection.mac}" onclick="lockMarker('pilot', '${detection.mac}')" style="flex:${isPilotLocked ? 1.2 : 0.8}; margin:0 2px; padding:4px 0; background-color: ${isPilotLocked ? 'green' : ''};">
      ${isPilotLocked ? 'Locked on Pilot' : 'Lock on Pilot'}
    </button>`;
    var pilotUnlockButton = `<button id="unlock-pilot-${detection.mac}" onclick="unlockMarker('pilot', '${detection.mac}')" style="flex:${isPilotLocked ? 0.8 : 1.2}; margin:0 2px; padding:4px 0; background-color: ${isPilotLocked ? '' : 'green'};">
      ${isPilotLocked ? 'Unlock Pilot' : 'Unlocked Pilot'}
    </button>`;
    content += `
      <div style="display:flex; align-items:center; justify-content:space-between; width:100%; margin-top:4px;">
        ${droneLockButton}
        ${droneUnlockButton}
      </div>
      <div style="display:flex; align-items:center; justify-content:space-between; width:100%; margin-top:4px;">
        ${pilotLockButton}
        ${pilotUnlockButton}
      </div>`;
  
  let defaultHue = colorOverrides[detection.mac] !== undefined ? colorOverrides[detection.mac] : (function(){
      let hash = 0;
      for (let i = 0; i < detection.mac.length; i++){
          hash = detection.mac.charCodeAt(i) + ((hash << 5) - hash);
      }
      return Math.abs(hash) % 360;
  })();
  content += `<div style="margin-top:10px;">
    <label for="colorSlider_${detection.mac}" style="display:block; color:lime;">Color:</label>
    <input type="range" id="colorSlider_${detection.mac}" min="0" max="360" value="${defaultHue}" style="width:100%;" onchange="updateColor('${detection.mac}', this.value)">
  </div>`;

      // Node Mode toggle in popup

  return content;
}

// New function to query the FAA API.
async function queryFaaAPI(mac, remote_id) {
    const button = document.getElementById("queryFaaButton_" + mac);
    if (button) {
        button.disabled = true;
        const originalText = button.textContent;
        button.textContent = "Querying...";
        button.style.backgroundColor = "gray";
    }
    try {
        const response = await fetch(window.location.origin + '/api/query_faa', {
            method: "POST",
            headers: {"Content-Type": "application/json"},
            body: JSON.stringify({mac: mac, remote_id: remote_id})
        });
        const result = await response.json();
        if (result.status === "ok") {
            // Immediately update the in-memory tracked_pairs with the returned FAA data
            if (window.tracked_pairs && window.tracked_pairs[mac]) {
              window.tracked_pairs[mac].faa_data = result.faa_data;
            }
            const faaDiv = document.getElementById("faaResult_" + mac);
            if (faaDiv) {
                let faaData = result.faa_data;
                let item = null;
                if (faaData.data && faaData.data.items && faaData.data.items.length > 0) {
                  item = faaData.data.items[0];
                }
                if (item) {
                  const fields = ["makeName", "modelName", "series", "trackingNumber", "complianceCategories", "updatedAt"];
                  let html = '<div style="border:2px solid #FF69B4; padding:5px; margin:5px 0;">';
                  fields.forEach(function(field) {
                    let value = item[field] !== undefined ? item[field] : "";
                    html += `<div><span style="color:#FF00FF;">${field}:</span> <span style="color:#00FF00;">${value}</span></div>`;
                  });
                  html += '</div>';
                  faaDiv.innerHTML = html;
                } else {
                  faaDiv.innerHTML = '<div style="border:2px solid #FF69B4; padding:5px; margin:5px 0;">No FAA data available</div>';
                }
            }
            // Immediately refresh popups with new FAA data
            const key = result.mac || mac;
            if (typeof tracked_pairs !== "undefined" && tracked_pairs[key]) {
              if (droneMarkers[key]) {
                droneMarkers[key].setPopupContent(generatePopupContent(tracked_pairs[key], 'drone'));
                if (droneMarkers[key].isPopupOpen()) {
                  droneMarkers[key].openPopup();
                }
              }
              if (pilotMarkers[key]) {
                pilotMarkers[key].setPopupContent(generatePopupContent(tracked_pairs[key], 'pilot'));
                if (pilotMarkers[key].isPopupOpen()) {
                  pilotMarkers[key].openPopup();
                }
              }
            }
        } else {
            alert("FAA API error: " + result.message);
        }
    } catch(error) {
        console.error("Error querying FAA API:", error);
    } finally {
        const button = document.getElementById("queryFaaButton_" + mac);
        if (button) {
            button.disabled = false;
            button.style.backgroundColor = "#333";
            button.textContent = "Query FAA API";
        }
    }
}

function lockMarker(markerType, id) {
  // Remember previous lock so we can clear its buttons
  const prevId = followLock.id;
  // Set new lock
  followLock = { type: markerType, id: id, enabled: true };
  // Update buttons for this id in both drone and pilot sections
  updateMarkerButtons('drone', id);
  updateMarkerButtons('pilot', id);
  localStorage.setItem('followLock', JSON.stringify(followLock));
  // If another id was locked before, clear its button states
  if (prevId && prevId !== id) {
    updateMarkerButtons('drone', prevId);
    updateMarkerButtons('pilot', prevId);
  }
}

function unlockMarker(markerType, id) {
  if (followLock.enabled && followLock.type === markerType && followLock.id === id) {
    // Clear the lock
    followLock = { type: null, id: null, enabled: false };
    // Update buttons for this id in both drone and pilot sections
    updateMarkerButtons('drone', id);
    updateMarkerButtons('pilot', id);
    localStorage.setItem('followLock', JSON.stringify(followLock));
  }
}

function updateMarkerButtons(markerType, id) {
  var isLocked = (followLock.enabled && followLock.type === markerType && followLock.id === id);
  var lockBtn = document.getElementById("lock-" + markerType + "-" + id);
  var unlockBtn = document.getElementById("unlock-" + markerType + "-" + id);
  if(lockBtn) { lockBtn.style.backgroundColor = isLocked ? "green" : ""; lockBtn.textContent = isLocked ? "Locked on " + markerType.charAt(0).toUpperCase() + markerType.slice(1) : "Lock on " + markerType.charAt(0).toUpperCase() + markerType.slice(1); }
  if(unlockBtn) { unlockBtn.style.backgroundColor = isLocked ? "" : "green"; unlockBtn.textContent = isLocked ? "Unlock " + markerType.charAt(0).toUpperCase() + markerType.slice(1) : "Unlocked " + markerType.charAt(0).toUpperCase() + markerType.slice(1); }
}

function openAliasPopup(mac) {
  let detection = window.tracked_pairs[mac] || {};
  let content = generatePopupContent(Object.assign({mac: mac}, detection), 'alias');
  if (droneMarkers[mac]) {
    droneMarkers[mac].setPopupContent(content).openPopup();
  } else if (pilotMarkers[mac]) {
    pilotMarkers[mac].setPopupContent(content).openPopup();
  } else {
    L.popup({className: 'leaflet-popup-content-wrapper'})
      .setLatLng(map.getCenter())
      .setContent(content)
      .openOn(map);
  }
}

// Updated saveAlias: now it updates the open popup without closing it.
async function saveAlias(mac) {
  let alias = document.getElementById("aliasInput").value;
  try {
    const response = await fetch(window.location.origin + '/api/set_alias', { method: 'POST', headers: {'Content-Type': 'application/json'}, body: JSON.stringify({mac: mac, alias: alias}) });
    const data = await response.json();
    if (data.status === "ok") {
      // Immediately update local alias map so popup content uses new alias
      aliases[mac] = alias;
      updateAliases();
      let detection = window.tracked_pairs[mac] || {mac: mac};
      let content = generatePopupContent(detection, 'alias');
      let currentPopup = map.getPopup();
      if (currentPopup) {
         currentPopup.setContent(content);
      } else {
         L.popup().setContent(content).openOn(map);
      }
      // Immediately update the drone list aliases
      updateComboList(window.tracked_pairs);
      // Flash the updated alias in the popup
      const aliasSpan = document.getElementById('aliasDisplay_' + mac);
      if (aliasSpan) {
        aliasSpan.textContent = alias;
        // Force reflow to apply immediate flash
        aliasSpan.getBoundingClientRect();
        const prevBg = aliasSpan.style.backgroundColor;
        aliasSpan.style.backgroundColor = 'purple';
        setTimeout(() => { aliasSpan.style.backgroundColor = prevBg; }, 300);
      }
      // Ensure the alias list updates immediately
      updateComboList(window.tracked_pairs);
    }
  } catch (error) { console.error("Error saving alias:", error); }
}

async function clearAlias(mac) {
  try {
    const response = await fetch(window.location.origin + '/api/clear_alias/' + mac, {method: 'POST'});
    const data = await response.json();
    if (data.status === "ok") {
      updateAliases();
      let detection = window.tracked_pairs[mac] || {mac: mac};
      let content = generatePopupContent(detection, 'alias');
      L.popup().setContent(content).openOn(map);
      // Immediately update the drone list aliases
      updateComboList(window.tracked_pairs);
    }
  } catch (error) { console.error("Error clearing alias:", error); }
}

const osmStandard = L.tileLayer('https://{s}.tile.openstreetmap.org/{z}/{x}/{y}.png', {
  attribution: '© OpenStreetMap contributors',
  maxNativeZoom: 19,
  maxZoom: 22,
});
const osmHumanitarian = L.tileLayer('https://{s}.tile.openstreetmap.fr/hot/{z}/{x}/{y}.png', {
  attribution: '© Humanitarian OpenStreetMap Team',
  maxNativeZoom: 19,
  maxZoom: 22,
});
const cartoPositron = L.tileLayer('https://{s}.basemaps.cartocdn.com/light_all/{z}/{x}/{y}{r}.png', {
  attribution: '© OpenStreetMap contributors, © CARTO',
  maxNativeZoom: 19,
  maxZoom: 22,
});
const cartoDarkMatter = L.tileLayer('https://{s}.basemaps.cartocdn.com/dark_all/{z}/{x}/{y}{r}.png', {
  attribution: '© OpenStreetMap contributors, © CARTO',
  maxNativeZoom: 19,
  maxZoom: 22,
});
const esriWorldImagery = L.tileLayer('https://server.arcgisonline.com/ArcGIS/rest/services/World_Imagery/MapServer/tile/{z}/{y}/{x}', {
  attribution: 'Tiles © Esri',
  maxNativeZoom: 19,
  maxZoom: 22,
});
const esriWorldTopo = L.tileLayer('https://server.arcgisonline.com/ArcGIS/rest/services/World_Topo_Map/MapServer/tile/{z}/{y}/{x}', {
  attribution: 'Tiles © Esri',
  maxNativeZoom: 19,
  maxZoom: 22,
});
const esriDarkGray = L.tileLayer('https://server.arcgisonline.com/ArcGIS/rest/services/Canvas/World_Dark_Gray_Base/MapServer/tile/{z}/{y}/{x}', {
  attribution: 'Tiles © Esri',
  maxNativeZoom: 16,
  maxZoom: 16,
});
const openTopoMap = L.tileLayer('https://{s}.tile.opentopomap.org/{z}/{x}/{y}.png', {
  attribution: '© OpenTopoMap contributors',
  maxNativeZoom: 17,
  maxZoom: 17,
});

  // Load persisted basemap selection or default to satellite imagery
  var persistedBasemap = localStorage.getItem('basemap') || 'esriWorldImagery';
  document.getElementById('layerSelect').value = persistedBasemap;
  var initialLayer;
  switch(persistedBasemap) {
    case 'osmStandard': initialLayer = osmStandard; break;
    case 'osmHumanitarian': initialLayer = osmHumanitarian; break;
    case 'cartoPositron': initialLayer = cartoPositron; break;
    case 'cartoDarkMatter': initialLayer = cartoDarkMatter; break;
    case 'esriWorldImagery': initialLayer = esriWorldImagery; break;
    case 'esriWorldTopo': initialLayer = esriWorldTopo; break;
    case 'esriDarkGray': initialLayer = esriDarkGray; break;
    case 'openTopoMap': initialLayer = openTopoMap; break;
    default: initialLayer = esriWorldImagery;
  }

const map = L.map('map', {
  center: persistedCenter || [0, 0],
  zoom: persistedZoom || 2,
  layers: [initialLayer],
  attributionControl: false,
  maxZoom: initialLayer.options.maxZoom
});
var canvasRenderer = L.canvas();
// create custom Leaflet panes for z-ordering
map.createPane('pilotCirclePane');
map.getPane('pilotCirclePane').style.zIndex = 600;
map.createPane('pilotIconPane');
map.getPane('pilotIconPane').style.zIndex = 601;
map.createPane('droneCirclePane');
map.getPane('droneCirclePane').style.zIndex = 650;
map.createPane('droneIconPane');
map.getPane('droneIconPane').style.zIndex = 651;

map.on('moveend zoomend', function() {
  let center = map.getCenter();
  let zoom = map.getZoom();
  localStorage.setItem('mapCenter', JSON.stringify(center));
  localStorage.setItem('mapZoom', zoom);
});

// Update marker icon sizes whenever the map zoom changes
map.on('zoomend', function() {
  // Scale circle and ring radii based on current zoom
  const zoomLevel = map.getZoom();
  const size = Math.max(12, Math.min(zoomLevel * 1.5, 24));
  const circleRadius = size * 0.45;
  Object.keys(droneMarkers).forEach(mac => {
    const color = get_color_for_mac(mac);
    droneMarkers[mac].setIcon(createIcon('🛸', color));
  });
  Object.keys(pilotMarkers).forEach(mac => {
    const color = get_color_for_mac(mac);
    pilotMarkers[mac].setIcon(createIcon('👤', color));
  });
  // Update circle marker sizes
  Object.values(droneCircles).forEach(circle => circle.setRadius(circleRadius));
  Object.values(pilotCircles).forEach(circle => circle.setRadius(circleRadius));
  // Update broadcast ring sizes
  Object.values(droneBroadcastRings).forEach(ring => ring.setRadius(size * 0.34));
  // Update observer icon size based on zoom level
  if (observerMarker) {
    const storedObserverEmoji = localStorage.getItem('observerEmoji') || "😎";
    observerMarker.setIcon(createIcon(storedObserverEmoji, 'blue'));
  }
});

document.getElementById("layerSelect").addEventListener("change", function() {
  let value = this.value;
  let newLayer;
  if (value === "osmStandard") newLayer = osmStandard;
  else if (value === "osmHumanitarian") newLayer = osmHumanitarian;
  else if (value === "cartoPositron") newLayer = cartoPositron;
  else if (value === "cartoDarkMatter") newLayer = cartoDarkMatter;
  else if (value === "esriWorldImagery") newLayer = esriWorldImagery;
  else if (value === "esriWorldTopo") newLayer = esriWorldTopo;
  else if (value === "esriDarkGray") newLayer = esriDarkGray;
  else if (value === "openTopoMap") newLayer = openTopoMap;
  map.eachLayer(function(layer) {
    if (layer.options && layer.options.attribution) { map.removeLayer(layer); }
  });
  newLayer.addTo(map);
  newLayer.redraw();
  // Clamp zoom to the layer's allowed maxZoom to avoid missing tiles
  const maxAllowed = newLayer.options.maxZoom;
  if (map.getZoom() > maxAllowed) {
    map.setZoom(maxAllowed);
  }
  // update map's allowed max zoom for this layer
  map.options.maxZoom = maxAllowed;
  localStorage.setItem('basemap', value);
  this.style.backgroundColor = "rgba(0,0,0,0.8)";
  this.style.color = "lime";
  setTimeout(() => { this.style.backgroundColor = "rgba(0,0,0,0.8)"; this.style.color = "lime"; }, 500);
});

let persistentMACs = [];
const droneMarkers = {};
const pilotMarkers = {};
const droneCircles = {};
const pilotCircles = {};
const dronePolylines = {};
const pilotPolylines = {};
const dronePathCoords = {};
const pilotPathCoords = {};
const droneBroadcastRings = {};
let historicalDrones = window.historicalDrones;
let firstDetectionZoomed = false;

let observerMarker = null;

if (navigator.geolocation) {
  navigator.geolocation.watchPosition(function(position) {
    const lat = position.coords.latitude;
    const lng = position.coords.longitude;
    // Use stored observer emoji or default to "😎"
    const storedObserverEmoji = localStorage.getItem('observerEmoji') || "😎";
    const observerIcon = createIcon(storedObserverEmoji, 'blue');
    if (!observerMarker) {
      observerMarker = L.marker([lat, lng], {icon: observerIcon})
                        .bindPopup(generateObserverPopup())
                        .addTo(map)
                        .on('popupopen', function() { updateObserverPopupButtons(); })
                        .on('click', function() { safeSetView(observerMarker.getLatLng(), 18); });
    } else { observerMarker.setLatLng([lat, lng]); }
  }, function(error) { console.error("Error watching location:", error); }, { enableHighAccuracy: true, maximumAge: 10000, timeout: 5000 });
} else { console.error("Geolocation is not supported by this browser."); }

function zoomToDrone(mac, detection) {
  // Only zoom if we have valid, non-zero coordinates
  if (
    detection &&
    detection.drone_lat !== undefined &&
    detection.drone_long !== undefined &&
    detection.drone_lat !== 0 &&
    detection.drone_long !== 0
  ) {
    safeSetView([detection.drone_lat, detection.drone_long], 18);
  }
}

function showHistoricalDrone(mac, detection) {
  // Only map drones with valid, non-zero coordinates
  if (
    detection.drone_lat === undefined ||
    detection.drone_long === undefined ||
    detection.drone_lat === 0 ||
    detection.drone_long === 0
  ) {
    return;
  }
  const color = get_color_for_mac(mac);
  if (!droneMarkers[mac]) {
    droneMarkers[mac] = L.marker([detection.drone_lat, detection.drone_long], {
      icon: createIcon('🛸', color),
      pane: 'droneIconPane'
    })
                           .bindPopup(generatePopupContent(detection, 'drone'))
                           .addTo(map)
                           .on('click', function(){ map.setView(this.getLatLng(), map.getZoom()); });
  } else {
    droneMarkers[mac].setLatLng([detection.drone_lat, detection.drone_long]);
    droneMarkers[mac].setPopupContent(generatePopupContent(detection, 'drone'));
  }
  if (!droneCircles[mac]) {
    const zoomLevel = map.getZoom();
    const size = Math.max(12, Math.min(zoomLevel * 1.5, 24));
    droneCircles[mac] = L.circleMarker([detection.drone_lat, detection.drone_long],
                                       {
                                         renderer: canvasRenderer,
                                         pane: 'droneCirclePane',
                                         radius: size * 0.45,
                                         color: color,
                                         fillColor: color,
                                         fillOpacity: 0.7
                                       })
                           .addTo(map);
  } else { droneCircles[mac].setLatLng([detection.drone_lat, detection.drone_long]); }
  if (!dronePathCoords[mac]) { dronePathCoords[mac] = []; }
  const lastDrone = dronePathCoords[mac][dronePathCoords[mac].length - 1];
  if (!lastDrone || lastDrone[0] != detection.drone_lat || lastDrone[1] != detection.drone_long) { dronePathCoords[mac].push([detection.drone_lat, detection.drone_long]); }
  if (dronePolylines[mac]) { map.removeLayer(dronePolylines[mac]); }
  dronePolylines[mac] = L.polyline(dronePathCoords[mac], {
    renderer: canvasRenderer,
    color: color
  }).addTo(map);
  if (detection.pilot_lat && detection.pilot_long && detection.pilot_lat != 0 && detection.pilot_long != 0) {
    if (!pilotMarkers[mac]) {
      pilotMarkers[mac] = L.marker([detection.pilot_lat, detection.pilot_long], {
        icon: createIcon('👤', color),
        pane: 'pilotIconPane'
      })
                             .bindPopup(generatePopupContent(detection, 'pilot'))
                             .addTo(map)
                             .on('click', function(){ map.setView(this.getLatLng(), map.getZoom()); });
    } else {
      pilotMarkers[mac].setLatLng([detection.pilot_lat, detection.pilot_long]);
      pilotMarkers[mac].setPopupContent(generatePopupContent(detection, 'pilot'));
    }
    if (!pilotCircles[mac]) {
      const zoomLevel = map.getZoom();
      const size = Math.max(12, Math.min(zoomLevel * 1.5, 24));
      pilotCircles[mac] = L.circleMarker([detection.pilot_lat, detection.pilot_long],
                                          {
                                            renderer: canvasRenderer,
                                            pane: 'pilotCirclePane',
                                            radius: size * 0.34,
                                            color: color,
                                            fillColor: color,
                                            fillOpacity: 0.7
                                          })
                            .addTo(map);
    } else { pilotCircles[mac].setLatLng([detection.pilot_lat, detection.pilot_long]); }
    // Historical pilot path (dotted)
    if (!pilotPathCoords[mac]) { pilotPathCoords[mac] = []; }
    const lastPilotHis = pilotPathCoords[mac][pilotPathCoords[mac].length - 1];
    if (!lastPilotHis || lastPilotHis[0] !== detection.pilot_lat || lastPilotHis[1] !== detection.pilot_long) {
      pilotPathCoords[mac].push([detection.pilot_lat, detection.pilot_long]);
    }
    if (pilotPolylines[mac]) { map.removeLayer(pilotPolylines[mac]); }
    pilotPolylines[mac] = L.polyline(pilotPathCoords[mac], {
      renderer: canvasRenderer,
      color: color,
      dashArray: '5,5'
    }).addTo(map);
  }
}

function colorFromMac(mac) {
  let hash = 0;
  for (let i = 0; i < mac.length; i++) { hash = mac.charCodeAt(i) + ((hash << 5) - hash); }
  let h = Math.abs(hash) % 360;
  return 'hsl(' + h + ', 70%, 50%)';
}

function get_color_for_mac(mac) {
  if (colorOverrides.hasOwnProperty(mac)) { return "hsl(" + colorOverrides[mac] + ", 70%, 50%)"; }
  return colorFromMac(mac);
}

function updateComboList(data) {
  const activePlaceholder = document.getElementById("activePlaceholder");
  const inactivePlaceholder = document.getElementById("inactivePlaceholder");
  const currentTime = Date.now() / 1000;
  
  persistentMACs.forEach(mac => {
    let detection = data[mac];
    let isActive = detection && ((currentTime - detection.last_update) <= STALE_THRESHOLD);
    let item = comboListItems[mac];
    if (!item) {
      item = document.createElement("div");
      // Tooltip for drones without valid GPS
      const det = data[mac];
      const hasGps = det && det.drone_lat && det.drone_long && det.drone_lat !== 0 && det.drone_long !== 0;
      if (!hasGps) {
        item.classList.add('no-gps');
        item.setAttribute('data-tooltip', 'awaiting valid gps coordinates');
      }
      comboListItems[mac] = item;
      item.className = "drone-item";
      item.addEventListener("dblclick", () => {
         restorePaths();
         if (historicalDrones[mac]) {
             delete historicalDrones[mac];
             localStorage.setItem('historicalDrones', JSON.stringify(historicalDrones));
             if (droneMarkers[mac]) { map.removeLayer(droneMarkers[mac]); delete droneMarkers[mac]; }
             if (pilotMarkers[mac]) { map.removeLayer(pilotMarkers[mac]); delete pilotMarkers[mac]; }
             item.classList.remove("selected");
             map.closePopup();
         } else {
             historicalDrones[mac] = Object.assign({}, detection, { userLocked: true, lockTime: Date.now()/1000 });
             localStorage.setItem('historicalDrones', JSON.stringify(historicalDrones));
             showHistoricalDrone(mac, historicalDrones[mac]);
             item.classList.add("selected");
             openAliasPopup(mac);
             if (detection && detection.drone_lat && detection.drone_long && detection.drone_lat != 0 && detection.drone_long != 0) {
                 safeSetView([detection.drone_lat, detection.drone_long], 18);
             }
         }
      });
    }
    item.textContent = aliases[mac] ? aliases[mac] : mac;
    const color = get_color_for_mac(mac);
    item.style.borderColor = color;
    item.style.color = color;
    // Mark items seen in the last 5 second
    const isRecent = detection && ((currentTime - detection.last_update) <= 5);
    item.classList.toggle('recent', isRecent);
    if (isActive) {
      if (item.parentNode !== activePlaceholder) { activePlaceholder.appendChild(item); }
    } else {
      if (item.parentNode !== inactivePlaceholder) { inactivePlaceholder.appendChild(item); }
    }
  });
}

// Only zoom on truly new detections—never on the initial restore
var initialLoad    = true;
var seenDrones     = {};
var seenAliased    = {};
var previousActive = {};
// Initialize seenDrones and previousActive from persisted trackedPairs to suppress reload popups
(function() {
  const stored = localStorage.getItem("trackedPairs");
  if (stored) {
    try {
      const storedPairs = JSON.parse(stored);
      for (const mac in storedPairs) {
        seenDrones[mac] = true;
        // previousActive[mac] = true;
      }
    } catch(e) { console.error("Failed to parse persisted trackedPairs", e); }
  }
})();
async function updateData() {
  try {
    const response = await fetch(window.location.origin + '/api/detections')
    const data = await response.json();
    window.tracked_pairs = data;
    // Persist current detection data to localStorage so that markers & paths remain on reload.
    localStorage.setItem("trackedPairs", JSON.stringify(data));
    const currentTime = Date.now() / 1000;
    for (const mac in data) { if (!persistentMACs.includes(mac)) { persistentMACs.push(mac); } }
    for (const mac in data) {
      if (historicalDrones[mac]) {
        if (data[mac].last_update > historicalDrones[mac].lockTime || (currentTime - historicalDrones[mac].lockTime) > STALE_THRESHOLD) {
          delete historicalDrones[mac];
          localStorage.setItem('historicalDrones', JSON.stringify(historicalDrones));
          if (droneBroadcastRings[mac]) { map.removeLayer(droneBroadcastRings[mac]); delete droneBroadcastRings[mac]; }
        } else { continue; }
      }
      const det = data[mac];
      if (!det.last_update || (currentTime - det.last_update > STALE_THRESHOLD)) {
        if (droneMarkers[mac]) { map.removeLayer(droneMarkers[mac]); delete droneMarkers[mac]; }
        if (pilotMarkers[mac]) { map.removeLayer(pilotMarkers[mac]); delete pilotMarkers[mac]; }
        if (droneCircles[mac]) { map.removeLayer(droneCircles[mac]); delete droneCircles[mac]; }
        if (pilotCircles[mac]) { map.removeLayer(pilotCircles[mac]); delete pilotCircles[mac]; }
        if (dronePolylines[mac]) { map.removeLayer(dronePolylines[mac]); delete dronePolylines[mac]; }
        if (pilotPolylines[mac]) { map.removeLayer(pilotPolylines[mac]); delete pilotPolylines[mac]; }
        if (droneBroadcastRings[mac]) { map.removeLayer(droneBroadcastRings[mac]); delete droneBroadcastRings[mac]; }
        delete dronePathCoords[mac];
        delete pilotPathCoords[mac];
        // Mark as inactive to enable revival popups
        previousActive[mac] = false;
        continue;
      }
      const droneLat = det.drone_lat, droneLng = det.drone_long;
      const pilotLat = det.pilot_lat, pilotLng = det.pilot_long;
      const validDrone = (droneLat !== 0 && droneLng !== 0);
      // State-change popup logic
      const alias     = aliases[mac];
      // New state calculation: consider time-based staleness
      const activeNow = validDrone && det.last_update && (currentTime - det.last_update <= STALE_THRESHOLD);
      const wasActive = previousActive[mac] || false;
      const isNew     = !seenDrones[mac];

      // Only fire popup on transition from inactive to active, after initial load, and within stale threshold
      if (!initialLoad && det.last_update && (currentTime - det.last_update <= STALE_THRESHOLD) && !wasActive) {
        showTerminalPopup(det, alias ? false : !seenDrones[mac]);
        seenDrones[mac] = true;
      }
      // Persist for next update
      previousActive[mac] = activeNow;

      const validPilot = (pilotLat !== 0 && pilotLng !== 0);
      // Allow popups after initial load completes
      initialLoad = false;
      if (!validDrone && !validPilot) continue;
      const color = get_color_for_mac(mac);
      // First detection zoom block (keep this block only)
      if (!initialLoad && !firstDetectionZoomed && validDrone) {
        firstDetectionZoomed = true;
        safeSetView([droneLat, droneLng], 18);
      }
      if (validDrone) {
        if (droneMarkers[mac]) {
          droneMarkers[mac].setLatLng([droneLat, droneLng]);
          if (!droneMarkers[mac].isPopupOpen()) { droneMarkers[mac].setPopupContent(generatePopupContent(det, 'drone')); }
        } else {
          droneMarkers[mac] = L.marker([droneLat, droneLng], {
            icon: createIcon('🛸', color),
            pane: 'droneIconPane'
          })
                                .bindPopup(generatePopupContent(det, 'drone'))
                                .addTo(map)
                                // Remove automatic zoom on marker click:
                                //.on('click', function(){ map.setView(this.getLatLng(), map.getZoom()); });
                                ;
        }
        if (droneCircles[mac]) { droneCircles[mac].setLatLng([droneLat, droneLng]); }
        else {
          const zoomLevel = map.getZoom();
          const size = Math.max(12, Math.min(zoomLevel * 1.5, 24));
          droneCircles[mac] = L.circleMarker([droneLat, droneLng], {
            pane: 'droneCirclePane',
            radius: size * 0.45,
            color: color,
            fillColor: color,
            fillOpacity: 0.7
          }).addTo(map);
        }
        if (!dronePathCoords[mac]) { dronePathCoords[mac] = []; }
        const lastDrone = dronePathCoords[mac][dronePathCoords[mac].length - 1];
        if (!lastDrone || lastDrone[0] != droneLat || lastDrone[1] != droneLng) { dronePathCoords[mac].push([droneLat, droneLng]); }
        if (dronePolylines[mac]) { map.removeLayer(dronePolylines[mac]); }
        dronePolylines[mac] = L.polyline(dronePathCoords[mac], {color: color}).addTo(map);
        if (currentTime - det.last_update <= 5) {
          const dynamicRadius = getDynamicSize() * 0.45;
          const ringWeight = 3 * 0.8;  // 20% thinner
          const ringRadius = dynamicRadius + ringWeight / 2;  // sit just outside the main circle
          if (droneBroadcastRings[mac]) {
            droneBroadcastRings[mac].setLatLng([droneLat, droneLng]);
            droneBroadcastRings[mac].setRadius(ringRadius);
            droneBroadcastRings[mac].setStyle({ weight: ringWeight });
          } else {
            droneBroadcastRings[mac] = L.circleMarker([droneLat, droneLng], {
              pane: 'droneCirclePane',
              radius: ringRadius,
              color: "lime",
              fill: false,
              weight: ringWeight
            }).addTo(map);
          }
        } else {
          if (droneBroadcastRings[mac]) {
            map.removeLayer(droneBroadcastRings[mac]);
            delete droneBroadcastRings[mac];
          }
        }
        // Remove automatic follow-zoom (except for followLock, which is allowed)
        // (auto-zoom disabled except for followLock)
        if (followLock.enabled && followLock.type === 'drone' && followLock.id === mac) { map.setView([droneLat, droneLng], map.getZoom()); }
      }
      if (validPilot) {
        if (pilotMarkers[mac]) {
          pilotMarkers[mac].setLatLng([pilotLat, pilotLng]);
          if (!pilotMarkers[mac].isPopupOpen()) { pilotMarkers[mac].setPopupContent(generatePopupContent(det, 'pilot')); }
        } else {
          pilotMarkers[mac] = L.marker([pilotLat, pilotLng], {
            icon: createIcon('👤', color),
            pane: 'pilotIconPane'
          })
                                .bindPopup(generatePopupContent(det, 'pilot'))
                                .addTo(map)
                                // Remove automatic zoom on marker click:
                                //.on('click', function(){ map.setView(this.getLatLng(), map.getZoom()); });
                                ;
        }
        if (pilotCircles[mac]) { pilotCircles[mac].setLatLng([pilotLat, pilotLng]); }
        else {
          const zoomLevel = map.getZoom();
          const size = Math.max(12, Math.min(zoomLevel * 1.5, 24));
          pilotCircles[mac] = L.circleMarker([pilotLat, pilotLng], {
            pane: 'pilotCirclePane',
            radius: size * 0.34,
            color: color,
            fillColor: color,
            fillOpacity: 0.7
          }).addTo(map);
        }
        if (!pilotPathCoords[mac]) { pilotPathCoords[mac] = []; }
        const lastPilot = pilotPathCoords[mac][pilotPathCoords[mac].length - 1];
        if (!lastPilot || lastPilot[0] != pilotLat || lastPilot[1] != pilotLng) { pilotPathCoords[mac].push([pilotLat, pilotLng]); }
        if (pilotPolylines[mac]) { map.removeLayer(pilotPolylines[mac]); }
        pilotPolylines[mac] = L.polyline(pilotPathCoords[mac], {color: color, dashArray: '5,5'}).addTo(map);
        // Remove automatic follow-zoom (except for followLock, which is allowed)
        // (auto-zoom disabled except for followLock)
        if (followLock.enabled && followLock.type === 'pilot' && followLock.id === mac) { map.setView([pilotLat, pilotLng], map.getZoom()); }
      }
      // At end of loop iteration, remember this state for next time
      previousActive[mac] = validDrone;
    }
    initialLoad = false;
    updateComboList(data);
    updateAliases();
    // Mark that the first restore/update is done
    initialLoad = false;

    // Handle no-GPS styling and alerts in the inactive list
    for (const mac in data) {
      const det = data[mac];
      const droneElem = comboListItems[mac];
      if (!droneElem) continue;
      if (!det.drone_lat || !det.drone_long || det.drone_lat === 0 || det.drone_long === 0) {
        // Apply no-GPS styling and one-time alert
        droneElem.classList.add('no-gps');
        if (!alertedNoGpsDrones.has(det.mac)) {
          showTerminalPopup(det, true);
          alertedNoGpsDrones.add(det.mac);
        }
      } else {
        // Remove no-GPS styling and reset alert state
        droneElem.classList.remove('no-gps');
        alertedNoGpsDrones.delete(det.mac);
      }
    }
  } catch (error) { console.error("Error fetching detection data:", error); }
}

function createIcon(emoji, color) {
  // Compute a dynamic size based on zoom
  const size = getDynamicSize();
  const actualSize = emoji === '👤' ? Math.round(size * 0.7) : Math.round(size);
  const isize = actualSize;
  const half = Math.round(actualSize / 2);
  return L.divIcon({
    html: `<div style="width:${isize}px; height:${isize}px; font-size:${isize}px; color:${color}; text-align:center; line-height:${isize}px;">${emoji}</div>`,
    className: '',
    iconSize: [isize, isize],
    iconAnchor: [half, half]
  });
}

function getDynamicSize() {
  const zoomLevel = map.getZoom();
  // Clamp between 12px and 24px, then boost by 15%
  const base = Math.max(12, Math.min(zoomLevel * 1.5, 24));
  return base * 1.15;
}

// Updates selected USB port statuses and ZMQ status
async function updateSerialStatus() {
  try {
<<<<<<< HEAD
    // Get serial status
    const serialResponse = await fetch('/api/serial_status');
    const serialData = await serialResponse.json();
=======
    const response = await fetch(window.location.origin + '/api/serial_status')
    const data = await response.json();
>>>>>>> 31b6a930
    const statusDiv = document.getElementById('serialStatus');
    statusDiv.innerHTML = "";
    
    // Add serial port statuses
    if (serialData.statuses) {
      for (const port in serialData.statuses) {
        const div = document.createElement("div");
        // Device name in neon pink and status color accordingly.
        div.innerHTML = '<span class="usb-name">' + port + '</span>: ' +
          (serialData.statuses[port] ? '<span style="color: lime;">Connected</span>' : 
                                      '<span style="color: red;">Disconnected</span>');
        statusDiv.appendChild(div);
      }
    }
    
    // Add ZMQ status if enabled
    const zmqSwitch = document.getElementById('zmqModeSwitch');
    if (zmqSwitch && zmqSwitch.checked) {
      const zmqIP = document.getElementById('zmqIP');
      const zmqPort = document.getElementById('zmqPort');
      if (zmqIP && zmqPort && zmqIP.value && zmqPort.value) {
        const div = document.createElement("div");
        div.innerHTML = '<span class="usb-name" style="color: #FF00FF;">ZMQ</span>: ' +
          '<span style="color: lime;">Connected</span> ' + 
          zmqIP.value + ':' + zmqPort.value;
        statusDiv.appendChild(div);
      }
    }
  } catch (error) { console.error("Error fetching serial status:", error); }
}
setInterval(updateSerialStatus, 1000);
updateSerialStatus();

// (Node Mode mainSwitch and polling interval are now managed solely by the DOMContentLoaded handler above.)
// Sync popup Node Mode toggle when a popup opens

function updateLockFollow() {
  if (followLock.enabled) {
    if (followLock.type === 'observer' && observerMarker) { map.setView(observerMarker.getLatLng(), map.getZoom()); }
    else if (followLock.type === 'drone' && droneMarkers[followLock.id]) { map.setView(droneMarkers[followLock.id].getLatLng(), map.getZoom()); }
    else if (followLock.type === 'pilot' && pilotMarkers[followLock.id]) { map.setView(pilotMarkers[followLock.id].getLatLng(), map.getZoom()); }
  }
}
// setInterval(updateLockFollow, 200);

document.getElementById("filterToggle").addEventListener("click", function() {
  const box = document.getElementById("filterBox");
  const isCollapsed = box.classList.toggle("collapsed");
  this.textContent = isCollapsed ? "[+]" : "[-]";
  // Sync Node Mode toggle with stored setting when filter opens
  const mainSwitch = document.getElementById('nodeModeMainSwitch');
  mainSwitch.checked = (localStorage.getItem('nodeMode') === 'true');
});

async function restorePaths() {
  try {
    const response = await fetch(window.location.origin + '/api/paths')
    const data = await response.json();
    for (const mac in data.dronePaths) {
      let isActive = false;
      if (tracked_pairs[mac] && ((Date.now()/1000) - tracked_pairs[mac].last_update) <= STALE_THRESHOLD) { isActive = true; }
      if (!isActive && !historicalDrones[mac]) continue;
      dronePathCoords[mac] = data.dronePaths[mac];
      if (dronePolylines[mac]) { map.removeLayer(dronePolylines[mac]); }
      const color = get_color_for_mac(mac);
      dronePolylines[mac] = L.polyline(dronePathCoords[mac], {color: color}).addTo(map);
    }
    for (const mac in data.pilotPaths) {
      let isActive = false;
      if (tracked_pairs[mac] && ((Date.now()/1000) - tracked_pairs[mac].last_update) <= STALE_THRESHOLD) { isActive = true; }
      if (!isActive && !historicalDrones[mac]) continue;
      pilotPathCoords[mac] = data.pilotPaths[mac];
      if (pilotPolylines[mac]) { map.removeLayer(pilotPolylines[mac]); }
      const color = get_color_for_mac(mac);
      pilotPolylines[mac] = L.polyline(pilotPathCoords[mac], {color: color, dashArray: '5,5'}).addTo(map);
    }
  } catch (error) { console.error("Error restoring paths:", error); }
}
setInterval(restorePaths, 200);
restorePaths();

function updateColor(mac, hue) {
  hue = parseInt(hue);
  colorOverrides[mac] = hue;
  localStorage.setItem('colorOverrides', JSON.stringify(colorOverrides));
  var newColor = "hsl(" + hue + ", 70%, 50%)";
  if (droneMarkers[mac]) { droneMarkers[mac].setIcon(createIcon('🛸', newColor)); droneMarkers[mac].setPopupContent(generatePopupContent(tracked_pairs[mac], 'drone')); }
  if (pilotMarkers[mac]) { pilotMarkers[mac].setIcon(createIcon('👤', newColor)); pilotMarkers[mac].setPopupContent(generatePopupContent(tracked_pairs[mac], 'pilot')); }
  if (droneCircles[mac]) { droneCircles[mac].setStyle({ color: newColor, fillColor: newColor }); }
  if (pilotCircles[mac]) { pilotCircles[mac].setStyle({ color: newColor, fillColor: newColor }); }
  if (dronePolylines[mac]) { dronePolylines[mac].setStyle({ color: newColor }); }
  if (pilotPolylines[mac]) { pilotPolylines[mac].setStyle({ color: newColor }); }
  var listItems = document.getElementsByClassName("drone-item");
  for (var i = 0; i < listItems.length; i++) {
    if (listItems[i].textContent.includes(mac)) { listItems[i].style.borderColor = newColor; listItems[i].style.color = newColor; }
  }
}
</script>
<script>
  // Download buttons click handlers with purple flash
  document.getElementById('downloadCsv').addEventListener('click', function() {
    this.style.backgroundColor = 'purple';
    setTimeout(() => { this.style.backgroundColor = '#333'; }, 300);
    window.location.href = '/download/csv';
  });
  document.getElementById('downloadKml').addEventListener('click', function() {
    this.style.backgroundColor = 'purple';
    setTimeout(() => { this.style.backgroundColor = '#333'; }, 300);
    window.location.href = '/download/kml';
  });
  document.getElementById('downloadAliases').addEventListener('click', function() {
    this.style.backgroundColor = 'purple';
    setTimeout(() => { this.style.backgroundColor = '#333'; }, 300);
    window.location.href = '/download/aliases';
  });
  document.getElementById('downloadCumulativeCsv').addEventListener('click', function() {
    window.location = '/download/cumulative_detections.csv';
  });
  document.getElementById('downloadCumulativeKml').addEventListener('click', function() {
    window.location = '/download/cumulative.kml';
  });
  if ('serviceWorker' in navigator) {
    navigator.serviceWorker.register('/sw.js')
      .then(reg => console.log('Service Worker registered', reg))
      .catch(err => console.error('Service Worker registration failed', err));
  }
</script>
</body>
</html>
<script>
  if ('serviceWorker' in navigator) {
    navigator.serviceWorker.register('/sw.js')
      .then(reg => console.log('Service Worker registered', reg))
      .catch(err => console.error('Service Worker registration failed', err));
  }
</script>
'''
# ----------------------
# New route: USB port selection for multiple ports.
# ----------------------
@app.route('/sw.js')
def service_worker():
    sw_code = '''
self.addEventListener('install', function(event) {
  event.waitUntil(
    caches.open('tile-cache').then(function(cache) {
      return cache.addAll([]);
    })
  );
});
self.addEventListener('fetch', function(event) {
  var url = event.request.url;
  // Only cache tile requests
  if (url.includes('tile.openstreetmap.org') || url.includes('basemaps.cartocdn.com') || url.includes('server.arcgisonline.com') || url.includes('tile.opentopomap.org')) {
    event.respondWith(
      caches.open('tile-cache').then(function(cache) {
        return cache.match(event.request).then(function(response) {
          return response || fetch(event.request).then(function(networkResponse) {
            cache.put(event.request, networkResponse.clone());
            return networkResponse;
          });
        });
      })
    );
  }
});
'''
    response = app.make_response(sw_code)
    response.headers['Content-Type'] = 'application/javascript'
    return response


# ----------------------
# New route: USB port selection for multiple ports.
# ----------------------
@app.route('/select_ports', methods=['GET'])
def select_ports_get():
    ports = list(serial.tools.list_ports.comports())
    return render_template_string(PORT_SELECTION_PAGE, ports=ports, logo_ascii=LOGO_ASCII, bottom_ascii=BOTTOM_ASCII)


@app.route('/select_ports', methods=['POST'])
def select_ports_post():
<<<<<<< HEAD
  global SELECTED_PORTS, serial_connected_status
  
  # Check if this is a ZMQ-only submission
  zmq_enabled = request.form.get('zmqEnabled') == 'on'
  
  # Close any existing serial connections before changing modes
  with serial_objs_lock:
    for port, ser in list(serial_objs.items()):
      try:
        if ser and ser.is_open:
          ser.close()
      except Exception:
        pass
      serial_objs.pop(port, None)
      
  # Reset selected ports and connection status
  old_ports = set(SELECTED_PORTS.values())
  SELECTED_PORTS = {}
  
  # Process serial ports even if ZMQ is enabled
  port1 = request.form.get('port1')
  port2 = request.form.get('port2')
  port3 = request.form.get('port3')
  
  # Initialize serial connection statuses
  # Clear out old ports that are no longer selected
  for port in list(serial_connected_status.keys()):
    if port not in [port1, port2, port3]:
      serial_connected_status.pop(port, None)
      
  # Add new ports to tracking
  if port1:
    SELECTED_PORTS['port1'] = port1
    serial_connected_status[port1] = False
  if port2:
    SELECTED_PORTS['port2'] = port2
    serial_connected_status[port2] = False
  if port3:
    SELECTED_PORTS['port3'] = port3
    serial_connected_status[port3] = False
    
  # Start threads for each selected port
  for key, port in SELECTED_PORTS.items():
    start_serial_thread(port)
    
  # Store ZMQ settings in a global variable
  app.config['ZMQ_ENABLED'] = zmq_enabled
  
  # Handle ZMQ endpoints from the form
  zmq_ips = request.form.getlist('zmqIP[]')
  zmq_ports = request.form.getlist('zmqPort[]')
  
  # Redirect to the main page
  response = make_response(redirect(url_for('index')))
  return response

=======
    global SELECTED_PORTS
    # Get up to 3 ports; ignore empty values
    for i in range(1, 4):
        port = request.form.get(f'port{i}')
        if port:
            SELECTED_PORTS[f'port{i}'] = port

    # Start serial-reader threads for selected ports
    for port in SELECTED_PORTS.values():
        serial_connected_status[port] = False
        start_serial_thread(port)
    # Send watchdog reset to each microcontroller over USB
    with serial_objs_lock:
        for ser in serial_objs.values():
            try:
                ser.write(b'WATCHDOG_RESET\n')
            except Exception as e:
                logging.error(f"Failed to send watchdog reset: {e}")


    # Redirect to main page
    return redirect(url_for('index'))
>>>>>>> 31b6a930

def zmq_message_handler(endpoint):
  """Handle ZMQ messages from a specific endpoint"""
  socket = zmq_sockets.get(endpoint)
  
  while app.config.get('ZMQ_ENABLED', False) and endpoint in zmq_sockets:
    try:
      if socket is None:
        time.sleep(1)
        continue
      
      message = socket.recv_string(flags=zmq.NOBLOCK)
      try:
        detection = json.loads(message)
        # Process the ZMQ message as a detection
        update_detection(detection)
      except json.JSONDecodeError:
        print(f"Invalid JSON from ZMQ endpoint {endpoint}: {message[:100]}")
    except zmq.Again:
      # No message available, continue
      time.sleep(0.1)
    except Exception as e:
      print(f"ZMQ error from endpoint {endpoint}: {e}")
      time.sleep(1)

def start_zmq_client(endpoint):
  """Start a ZMQ client for a specific endpoint"""
  global zmq_contexts, zmq_sockets, zmq_threads
  
  # Clean up any existing connection for this endpoint
  if endpoint in zmq_sockets:
    stop_zmq_client(endpoint)
    
  try:
    context = zmq.Context()
    socket = context.socket(zmq.SUB)
    socket.setsockopt_string(zmq.SUBSCRIBE, "")
    socket.connect(endpoint)
    print(f"Connected to ZMQ endpoint: {endpoint}")
    
    zmq_contexts[endpoint] = context
    zmq_sockets[endpoint] = socket
    
    thread = threading.Thread(target=zmq_message_handler, args=(endpoint,), daemon=True)
    thread.start()
    zmq_threads[endpoint] = thread
    
    return True
  except Exception as e:
    print(f"Failed to start ZMQ client for {endpoint}: {e}")
    if endpoint in zmq_sockets and zmq_sockets[endpoint]:
      zmq_sockets[endpoint].close()
      del zmq_sockets[endpoint]
    if endpoint in zmq_contexts and zmq_contexts[endpoint]:
      zmq_contexts[endpoint].term()
      del zmq_contexts[endpoint]
    return False
  
def stop_zmq_client(endpoint):
  """Stop a ZMQ client for a specific endpoint"""
  global zmq_contexts, zmq_sockets, zmq_threads
  
  if endpoint in zmq_sockets and zmq_sockets[endpoint]:
    try:
      zmq_sockets[endpoint].close()
    except:
      pass
    del zmq_sockets[endpoint]
    
  if endpoint in zmq_contexts and zmq_contexts[endpoint]:
    try:
      zmq_contexts[endpoint].term()
    except:
      pass
    del zmq_contexts[endpoint]
    
  if endpoint in zmq_threads and zmq_threads[endpoint] and zmq_threads[endpoint].is_alive():
    zmq_threads[endpoint].join(timeout=2)
    if zmq_threads[endpoint].is_alive():
      print(f"Warning: ZMQ thread for {endpoint} did not exit cleanly")
    del zmq_threads[endpoint]
    
def stop_all_zmq_clients():
  """Stop all ZMQ clients"""
  global zmq_sockets
  
  endpoints = list(zmq_sockets.keys())
  for endpoint in endpoints:
    stop_zmq_client(endpoint)

# ----------------------
# ASCII art blocks
# ----------------------
BOTTOM_ASCII = r"""
⠀⠀⠀⠀⠀⠀⠀⠀⠀⠀⠀⠀⠀⠀⠀⢀⣀⣄⣠⣀⡀⣀⣠⣤⣤⣤⣀⠀⠀⠀⠀⠀⠀⠀⠀⠀⠀⠀⠀⠀⠀⠀⠀⠀⠀⠀⠀⠀⠀⠀⠀⠀⠀⠀⠀⠀⠀⠀⠀⠀⠀⠀⠀⠀
⠀⠀⠀⠀⠀⠀⠀⠀⠀⠀⣄⢠⣠⣼⣿⣿⣿⣟⣿⣿⣿⣿⣿⣿⣿⡿⠋⠀⠀⠀⢠⣤⣦⡄⠀⠀⠀⠀⠀⠀⠀⠀⠀⠀⠰⢦⣄⠀⠀⠀⠀⠀⠀⠀⠀⠀⠀⠀⠀⠀⠀⠀
⠀⠀⠀⠀⠀⠀⠀⠀⣼⣿⣟⣾⣿⣽⣿⣿⣅⠈⠉⠻⣿⣿⣿⣿⣿⡿⠇⠀⠀⠀⠀⠀⠉⠀⠀⠀⠀⠀⢀⡶⠒⢉⡀⢠⣤⣶⣶⣿⣷⣆⣀⡀⠀⢲⣖⠒⠀⠀⠀⠀⠀⠀⠀
⢀⣤⣾⣶⣦⣤⣤⣶⣿⣿⣿⣿⣿⣿⣽⡿⠻⣷⣀⠀⢻⣿⣿⣿⡿⠟⠀⠀⠀⠀⠀⠀⣤⣶⣶⣤⣀⣀⣬⣷⣦⣿⣿⣿⣿⣿⣿⣿⣿⣿⣿⣿⣿⣿⣿⣶⣦⣤⣦⣼⣀⠀
⠈⣿⣿⣿⣿⣿⣿⣿⣿⣿⣿⣿⣿⡿⠛⠓⣿⣿⠟⠁⠘⣿⡟⠁⠀⠘⠛⠁⠀⠀⢠⣾⣿⢿⣿⣿⣿⣿⣿⣿⣿⣿⣿⣿⣿⣿⣿⣿⣿⣿⣿⣿⣿⣿⣿⣿⣿⣿⡿⠏⠙⠁
⠀⠀⠸⠟⠋⠀⠈⠙⣿⣿⣿⣿⣿⣿⣷⣦⡄⣿⣿⣿⣆⠀⠀⠀⠀⠀⠀⠀⠀⣼⣆⢘⣿⣯⣼⣿⣿⣿⣿⣿⣿⣿⣿⣿⣿⣿⣿⣿⣿⣿⣿⣿⣿⣿⡉⠉⢱⡿⠀⠀⠀⠀⠀
⠀⠀⠀⠀⠀⠀⠀⠀⠀⠘⣿⣿⣿⣿⣿⣿⣿⣿⣿⣿⣟⡿⠦⠀⠀⠀⠀⠀⠀⠀⠙⣿⣿⣿⣿⣿⣿⣿⣿⣿⣿⣿⣿⣿⣿⣿⣿⣿⣿⣿⣿⣿⡿⡗⠀⠈⠀⠀⠀⠀⠀⠀
⠀⠀⠀⠀⠀⠀⠀⠀⠀⠀⢻⣿⣿⣿⣿⣿⣿⣿⣿⠋⠁⠀⠀⠀⠀⠀⠀⠀⠀⠀⢿⣿⣉⣿⡿⢿⢷⣾⣾⣿⣞⣿⣿⣿⣿⣿⣿⣿⣿⣿⣿⣿⣿⠋⣠⠟⠀⠀⠀⠀⠀⠀⠀⠀
⠀⠀⠀⠀⠀⠀⠀⠀⠀⠀⠀⠹⣿⣿⣿⠿⠿⣿⠁⠀⠀⠀⠀⠀⠀⠀⠀⠀⠀⣀⣾⣿⣿⣷⣦⣶⣦⣼⣿⣿⣿⣿⣿⣿⣿⣿⣿⣿⣿⣿⣿⣿⣷⠈⠛⠁⠀⠀⠀⠀⠀⠀⠀⠀⠀
⠀⠀⠀⠀⠀⠀⠀⠀⠀⠀⠀⠀⠉⠻⣿⣤⡖⠛⠶⠤⡀⠀⠀⠀⠀⠀⠀⠀⢰⣿⣿⣿⣿⣿⣿⣿⣿⣿⣿⣿⣿⡿⠁⠙⣿⣿⠿⢻⣿⣿⡿⠋⢩⠀⠀⠀⠀⠀⠀⠀⠀⠀⠀⠀⠀
⠀⠀⠀⠀⠀⠀⠀⠀⠀⠀⠀⠀⠀⠀⠀⠈⠙⠧⣤⣦⣤⣄⡀⠀⠀⠀⠀⠀⠘⢿⣿⣿⣿⣿⣿⣿⣿⣿⣿⡇⠀⠀⠀⠘⣧⠀⠈⣹⡻⠇⢀⣿⡆⠀⠀⠀⠀⠀⠀⠀⠀⠀⠀⠀
⠀⠀⠀⠀⠀⠀⠀⠀⠀⠀⠀⠀⠀⠀⠀⢠⣿⣿⣿⣿⣿⣤⣀⡀⠀⠀⠀⠀⠀⠀⠀⠀⠈⢽⣿⣿⣿⣿⠋⠀⠀⠀⠀⠀⠀⠀⠀⠹⣷⣴⣿⣷⢲⣦⣤⡀⢀⡀⠀⠀⠀⠀⠀⠀
⠀⠀⠀⠀⠀⠀⠀⠀⠀⠀⠀⠀⠀⠀⠀⠈⢿⣿⣿⣿⣿⣿⣿⠟⠀⠀⠀⠀⠀⠀⠀⢸⣿⣿⣿⣿⣷⢀⡄⠀⠀⠀⠀⠀⠀⠀⠀⠈⠉⠂⠛⣆⣤⡜⣟⠋⠙⠂⠀⠀⠀⠀⠀
⠀⠀⠀⠀⠀⠀⠀⠀⠀⠀⠀⠀⠀⠀⠀⠀⠀⢹⣿⣿⣿⣿⠟⠀⠀⠀⠀⠀⠀⠀⠀⠘⣿⣿⣿⣿⠉⣿⠃⠀⠀⠀⠀⠀⠀⠀⠀⠀⠀⣤⣾⣿⣿⣿⣿⣆⠀⠰⠄⠀⠉⠀⠀
⠀⠀⠀⠀⠀⠀⠀⠀⠀⠀⠀⠀⠀⠀⠀⠀⠀⣸⣿⣿⡿⠃⠀⠀⠀⠀⠀⠀⠀⠀⠀⠀⢹⣿⡿⠃⠀⠀⠀⠀⠀⠀⠀⠀⠀⠀⠀⠀⠀⢻⣿⠿⠿⣿⣿⣿⠇⠀⠀⢀⠀⠀⠀
⠀⠀⠀⠀⠀⠀⠀⠀⠀⠀⠀⠀⠀⠀⠀⠀⢀⣿⡿⠛⠀⠀⠀⠀⠀⠀⠀⠀⠀⠀⠀⠀⠀⠀⠀⠀⠀⠀⠀⠀⠀⠀⠀⠀⠀⠀⠀⠀⠀⠀⠀⠀⠀⠈⢻⡇⠀⠀⢀⣼⠗⠀⠀
⠀⠀⠀⠀⠀⠀⠀⠀⠀⠀⠀⠀⠀⠀⠀⠀⢸⣿⠃⣀⠀⠀⠀⠀⠀⠀⠀⠀⠀⠀⠀⠀⠀⠀⠀⠀⠀⠀⠀⠀⠀⠀⠀⠀⠀⠀⠀⠀⠀⠀⠀⠀⠀⠀⠀⠀⠀⠀⠙⠁⠀⠀⠀
⠀⠀⠀⠀⠀⠀⠀⠀⠀⠀⠀⠀⠀⠀⠀⠀⠀⠙⠒⠀⠀⠀⠀⠀⠀⠀⠀⠀⠀⠀⠀⠀⠀⠀⠀⠀⠀⠀⠀⠀⠀⠀⠀⠀⠀⠀⠀⠀⠀⠀⠀⠀⠀⠀⠀⠀⠀⠀⠀⠀⠀⠀⠀
"""

LOGO_ASCII = r"""
        _____                .__      ________          __                 __       
       /     \   ____   _____|  |__   \______ \   _____/  |_  ____   _____/  |_     
      /  \ /  \_/ __ \ /  ___/  |  \   |    |  \_/ __ \   __\/ __ \_/ ___\   __\    
     /    Y    \  ___/ \___ \|   Y  \  |    `   \  ___/|  | \  ___/\  \___|  |      
     \____|__  /\___  >____  >___|  / /_______  /\___  >__|  \___  >\___  >__|      
             \/     \/     \/     \/          \/     \/     \/          \/     \/          
________                                  _____                                     
\______ \_______  ____   ____   ____     /     \ _____  ______ ______   ___________ 
 |    |  \_  __ \/  _ \ /    \_/ __ \   /  \ /  \\__  \ \____ \\____ \_/ __ \_  __ \
 |    `   \  | \(  <_> )   |  \  ___/  /    Y    \/ __ \|  |_> >  |_> >  ___/|  | \/
/_______  /__|   \____/|___|  /\___  > \____|__  (____  /   __/|   __/ \___  >__|   
        \/                  \/     \/          \/     \/|__|   |__|        \/       
"""

@app.route('/')
def index():
    if len(SELECTED_PORTS) == 0 and not app.config.get('ZMQ_ENABLED', False):
      return redirect(url_for('select_ports_get'))
    return HTML_PAGE

@app.route('/api/detections', methods=['GET'])
def api_detections():
    return jsonify(tracked_pairs)

@app.route('/api/detections', methods=['POST'])
def post_detection():
    detection = request.get_json()
    update_detection(detection)
    return jsonify({"status": "ok"}), 200

@app.route('/api/detections_history', methods=['GET'])
def api_detections_history():
    features = []
    for det in detection_history:
        if det.get("drone_lat", 0) == 0 and det.get("drone_long", 0) == 0:
            continue
        features.append({
            "type": "Feature",
            "properties": {
                "mac": det.get("mac"),
                "rssi": det.get("rssi"),
                "time": datetime.fromtimestamp(det.get("last_update")).isoformat(),
                "details": det
            },
            "geometry": {
                "type": "Point",
                "coordinates": [det.get("drone_long"), det.get("drone_lat")]
            }
        })
    return jsonify({
        "type": "FeatureCollection",
        "features": features
    })

@app.route('/api/reactivate/<mac>', methods=['POST'])
def reactivate(mac):
    if mac in tracked_pairs:
        tracked_pairs[mac]['last_update'] = time.time()
        print(f"Reactivated {mac}")
        return jsonify({"status": "reactivated", "mac": mac})
    else:
        return jsonify({"status": "error", "message": "MAC not found"}), 404

@app.route('/api/aliases', methods=['GET'])
def api_aliases():
    return jsonify(ALIASES)

@app.route('/api/set_alias', methods=['POST'])
def api_set_alias():
    data = request.get_json()
    mac = data.get("mac")
    alias = data.get("alias")
    if mac:
        ALIASES[mac] = alias
        save_aliases()
        return jsonify({"status": "ok"})
    return jsonify({"status": "error", "message": "MAC missing"}), 400

@app.route('/api/clear_alias/<mac>', methods=['POST'])
def api_clear_alias(mac):
    if mac in ALIASES:
        del ALIASES[mac]
        save_aliases()
        return jsonify({"status": "ok"})
    return jsonify({"status": "error", "message": "MAC not found"}), 404

# Updated status endpoint: returns a dict of statuses for each selected USB.
@app.route('/api/ports', methods=['GET'])
def api_ports():
    ports = list(serial.tools.list_ports.comports())
    return jsonify({
        'ports': [{'device': p.device, 'description': p.description} for p in ports]
    })

# Updated status endpoint: returns a dict of statuses for each selected USB.
@app.route('/api/serial_status', methods=['GET'])
def api_serial_status():
    return jsonify({"statuses": serial_connected_status})

@app.route('/api/paths', methods=['GET'])
def api_paths():
    drone_paths = {}
    pilot_paths = {}
    for det in detection_history:
        mac = det.get("mac")
        if not mac:
            continue
        d_lat = det.get("drone_lat", 0)
        d_long = det.get("drone_long", 0)
        if d_lat != 0 and d_long != 0:
            drone_paths.setdefault(mac, []).append([d_lat, d_long])
        p_lat = det.get("pilot_lat", 0)
        p_long = det.get("pilot_long", 0)
        if p_lat != 0 and p_long != 0:
            pilot_paths.setdefault(mac, []).append([p_lat, p_long])
    def dedupe(path):
        if not path:
            return path
        new_path = [path[0]]
        for point in path[1:]:
            if point != new_path[-1]:
                new_path.append(point)
        return new_path
    for mac in drone_paths: drone_paths[mac] = dedupe(drone_paths[mac])
    for mac in pilot_paths: pilot_paths[mac] = dedupe(pilot_paths[mac])
    return jsonify({"dronePaths": drone_paths, "pilotPaths": pilot_paths})

# ----------------------
# Serial Reader Threads: Each selected port gets its own thread.
# ----------------------
def serial_reader(port):
    ser = None
    while True:
        # Try to open or re-open the serial port
        if ser is None or not getattr(ser, 'is_open', False):
            try:
                ser = serial.Serial(port, BAUD_RATE, timeout=1)
                serial_connected_status[port] = True
                print(f"Opened serial port {port} at {BAUD_RATE} baud.")
                with serial_objs_lock:
                    serial_objs[port] = ser
            except Exception as e:
                serial_connected_status[port] = False
                print(f"Error opening serial port {port}: {e}")
                time.sleep(1)
                continue

        try:
            # Read incoming data
            if ser.in_waiting:
                line = ser.readline().decode('utf-8', errors='ignore').strip()
                if not line:
                    continue
                # JSON extraction and detection handling...
                if '{' in line:
                    json_str = line[line.find('{'):]
                else:
                    json_str = line
                try:
                    detection = json.loads(json_str)
                    # MAC tracking logic...
                    if 'mac' in detection:
                        last_mac_by_port[port] = detection['mac']
                    elif port in last_mac_by_port:
                        detection['mac'] = last_mac_by_port[port]
                except json.JSONDecodeError:
                    continue
                if 'remote_id' in detection and 'basic_id' not in detection:
                    detection['basic_id'] = detection['remote_id']
                if 'heartbeat' in detection:
                    continue
                update_detection(detection)
            else:
                time.sleep(0.1)
        except (serial.SerialException, OSError) as e:
            serial_connected_status[port] = False
            print(f"SerialException/OSError on {port}: {e}")
            try:
                if ser and ser.is_open:
                    ser.close()
            except Exception:
                pass
            ser = None
            with serial_objs_lock:
                serial_objs.pop(port, None)
            time.sleep(1)
        except Exception as e:
            serial_connected_status[port] = False
            print(f"Unexpected error on {port}: {e}")
            try:
                if ser and ser.is_open:
                    ser.close()
            except Exception:
                pass
            ser = None
            with serial_objs_lock:
                serial_objs.pop(port, None)
            time.sleep(1)

def start_serial_thread(port):
    thread = threading.Thread(target=serial_reader, args=(port,), daemon=True)
    thread.start()

# Download endpoints for CSV, KML, and Aliases files
@app.route('/download/csv')
def download_csv():
    return send_file(CSV_FILENAME, as_attachment=True)

@app.route('/download/kml')
def download_kml():
    # regenerate KML to include latest detections
    generate_kml()
    return send_file(KML_FILENAME, as_attachment=True)

@app.route('/download/aliases')
def download_aliases():
    # ensure latest aliases are saved to disk
    save_aliases()
    return send_file(ALIASES_FILE, as_attachment=True)

<<<<<<< HEAD
@app.teardown_appcontext
def cleanup(exception=None):
  # Clean up ZMQ connections
  stop_all_zmq_clients()

if __name__ == '__main__':
    app.run(host='0.0.0.0', port=5000)
  
=======

# --- Cumulative download endpoints ---
@app.route('/download/cumulative_detections.csv')
def download_cumulative_csv():
    return send_file(
        CUMULATIVE_CSV_FILENAME,
        mimetype='text/csv',
        as_attachment=True,
        download_name='cumulative_detections.csv'
    )

@app.route('/download/cumulative.kml')
def download_cumulative_kml():
    return send_file(
        CUMULATIVE_KML_FILENAME,
        mimetype='application/vnd.google-earth.kml+xml',
        as_attachment=True,
        download_name='cumulative.kml'
    )

if __name__ == '__main__':
    app.run(host='0.0.0.0', port=5000)


app = Flask(__name__)

# --- FAA Data Cache (simple in-memory for example) ---
FAA_CACHE = {}  # key: (mac, remote_id) or (mac, ""), value: faa_data dict
TRACKED_PAIRS = {}  # key: mac, value: dict with at least 'basic_id' and 'faa_data'

BASE_DIR = os.path.dirname(os.path.abspath(__file__))
FAA_LOG_FILENAME = os.path.join(BASE_DIR, "faa_log.csv")

# --- FAA Query API Endpoint ---
@app.route('/api/query_faa', methods=['POST'])
def api_query_faa():
    data = request.get_json()
    mac = data.get("mac")
    remote_id = data.get("remote_id")
    if not mac or not remote_id:
        return jsonify({"status": "error", "message": "Missing mac or remote_id"}), 400
    # Simulate FAA API query
    faa_result = {
        "data": {
            "items": [
                {
                    "makeName": "ExampleMake",
                    "modelName": "ModelX",
                    "series": "A1",
                    "trackingNumber": "123456",
                    "complianceCategories": "Standard",
                    "updatedAt": datetime.now().isoformat()
                }
            ]
        }
    }
    # Save to cache and tracked_pairs
    FAA_CACHE[(mac, remote_id)] = faa_result
    TRACKED_PAIRS[mac] = {"basic_id": remote_id, "faa_data": faa_result}
    # Log to CSV
    if FAA_LOG_FILENAME:
        try:
            file_exists = os.path.isfile(FAA_LOG_FILENAME)
            with open(FAA_LOG_FILENAME, "a", newline='') as csvfile:
                fieldnames = ["timestamp", "mac", "remote_id", "faa_response"]
                writer = csv.DictWriter(csvfile, fieldnames=fieldnames)
                if not file_exists:
                    writer.writeheader()
                writer.writerow({
                    "timestamp": datetime.now().isoformat(),
                    "mac": mac,
                    "remote_id": remote_id,
                    "faa_response": json.dumps(faa_result)
                })
        except Exception as e:
            print("Error writing to FAA log CSV:", e)
    return jsonify({"status": "ok", "faa_data": faa_result})

# --- FAA Data GET API Endpoint (by MAC or basic_id) ---
@app.route('/api/faa/<identifier>', methods=['GET'])
def api_get_faa(identifier):
    """
    Retrieve cached FAA data by MAC address or by basic_id (remote ID).
    """
    # Lookup by MAC in tracked_pairs
    if identifier in TRACKED_PAIRS and 'faa_data' in TRACKED_PAIRS[identifier]:
        return jsonify({'status': 'ok', 'faa_data': TRACKED_PAIRS[identifier]['faa_data']})
    # Lookup by basic_id in tracked_pairs
    for mac, det in TRACKED_PAIRS.items():
        if det.get('basic_id') == identifier and 'faa_data' in det:
            return jsonify({'status': 'ok', 'faa_data': det['faa_data']})
    # FAA_CACHE search by remote_id then by MAC
    for (c_mac, c_rid), faa_data in FAA_CACHE.items():
        if c_rid == identifier:
            return jsonify({'status': 'ok', 'faa_data': faa_data})
    for (c_mac, c_rid), faa_data in FAA_CACHE.items():
        if c_mac == identifier:
            return jsonify({'status': 'ok', 'faa_data': faa_data})
    return jsonify({'status': 'error', 'message': 'No FAA data found for this identifier'}), 404


HTML_TEMPLATE = '''
<!DOCTYPE html>
<html lang="en">
<head>
  <meta charset="UTF-8">
  <meta name="viewport" content="width=device-width, initial-scale=1.0">
  <title>Mesh Mapper</title>
  <style>
    body { background-color: black; color: lime; font-family: monospace; }
    .switch { position: relative; display: inline-block; width: 40px; height: 20px; }
    .switch input { opacity: 0; width: 0; height: 0; }
    .slider { position: absolute; cursor: pointer; top: 0; left: 0; right: 0; bottom: 0; background-color: #555; transition: .4s; border-radius: 20px; }
    .slider:before {
      position: absolute;
      content: "";
      height: 16px;
      width: 16px;
      left: 2px;
      top: 50%;
      background-color: lime;
      border: 1px solid #9B30FF;
      transition: .4s;
      border-radius: 50%;
      transform: translateY(-50%);
    }
    .switch input:checked + .slider { background-color: lime; }
    .switch input:checked + .slider:before {
      transform: translateX(20px) translateY(-50%);
      border: 1px solid #9B30FF;
    }
    input[type="text"], input[type="password"] { background-color: #222; color: #FF00FF; border: 1px solid #FF00FF; padding: 4px; }
    button { padding: 5px; border: 1px solid lime; background: #333; color: lime; border-radius: 5px; font-family: monospace; }
    input, select, button {
      text-shadow: none !important;
      box-shadow: none !important;
    }
  </style>
</head>
<body>
  <h1>Mesh Mapper</h1>
  <div id="downloadSection" style="text-align:center; margin-top:20px;">
    <button id="downloadCsv">CSV</button>
    <button id="downloadKml">KML</button>
    <button id="downloadAliases">Aliases</button>
    <button id="downloadCumulativeCsv">Cumulative CSV</button>
    <button id="downloadCumulativeKml">Cumulative KML</button>
  </div>
  <script>
    document.getElementById('downloadCsv').onclick = () => window.location='/download/csv';
    document.getElementById('downloadKml').onclick = () => window.location='/download/kml';
    document.getElementById('downloadAliases').onclick = () => window.location='/download/aliases';
    document.getElementById('downloadCumulativeCsv').onclick = () => window.location='/download/cumulative_detections.csv';
    document.getElementById('downloadCumulativeKml').onclick = () => window.location='/download/cumulative.kml';
  </script>
</body>
</html>
'''


@app.route('/')
def index():
    return HTML_TEMPLATE

    
>>>>>>> 31b6a930
<|MERGE_RESOLUTION|>--- conflicted
+++ resolved
@@ -10,28 +10,6 @@
 import urllib3
 import serial
 import serial.tools.list_ports
-<<<<<<< HEAD
-import time
-import csv
-import os
-from datetime import datetime
-from flask import Flask, request, jsonify, redirect, url_for, render_template_string, send_file, make_response
-from requests.adapters import HTTPAdapter
-from urllib3.util.retry import Retry
-from flask import Flask, request, jsonify, redirect, url_for, render_template, render_template_string, send_file
-
-urllib3.disable_warnings(urllib3.exceptions.InsecureRequestWarning)
-
-# Server-side webhook URL (set via API)
-WEBHOOK_URL = None
-
-def set_server_webhook_url(url: str):
-    global WEBHOOK_URL
-    WEBHOOK_URL = url
-
-
-
-=======
 from datetime import datetime, timedelta
 from urllib.parse import urlparse
 from typing import Optional, List
@@ -39,7 +17,6 @@
 from urllib3.util.retry import Retry
 from flask import Flask, request, jsonify, redirect, url_for, render_template, render_template_string, send_file
 urllib3.disable_warnings(urllib3.exceptions.InsecureRequestWarning)
->>>>>>> 31b6a930
 
 # Server-side webhook URL (set via API)
 WEBHOOK_URL = None
@@ -272,8 +249,6 @@
                 requests.post(WEBHOOK_URL, json=detection, timeout=5)
             except Exception as e:
                 logging.error(f"Server webhook error: {e}")
-<<<<<<< HEAD
-=======
         return
 
         # Write to session CSV
@@ -321,7 +296,6 @@
         append_to_cumulative_kml(mac, detection)
 
         # Return so no map marker is created at 0,0
->>>>>>> 31b6a930
         return
 
     # Otherwise, use the provided non-zero coordinates.
@@ -675,7 +649,6 @@
 <body>
   <pre class="ascii-art logo-art">{{ logo_ascii }}</pre>
   <form method="POST" action="/select_ports">
-<<<<<<< HEAD
     <div class="serial-section" style="border: 1px solid lime; border-radius: 10px; padding: 15px; margin-bottom: 20px;">
       <h3 style="color:lime; text-align:center;">Select Port Connections</h3>
       <div style="display: flex; align-items: center; margin: 10px 0;">
@@ -794,56 +767,6 @@
       });
     </script>
 
-=======
-    <label>Port 1:</label><br>
-    <select id="port1" name="port1">
-      <option value="">--None--</option>
-      {% for port in ports %}
-        <option value="{{ port.device }}">{{ port.device }} - {{ port.description }}</option>
-      {% endfor %}
-    </select><br>
-    <label>Port 2:</label><br>
-    <select id="port2" name="port2">
-      <option value="">--None--</option>
-      {% for port in ports %}
-        <option value="{{ port.device }}">{{ port.device }} - {{ port.description }}</option>
-      {% endfor %}
-    </select><br>
-    <label>Port 3:</label><br>
-    <select id="port3" name="port3">
-      <option value="">--None--</option>
-      {% for port in ports %}
-        <option value="{{ port.device }}">{{ port.device }} - {{ port.description }}</option>
-      {% endfor %}
-    </select><br>
-    <div style="margin-bottom:8px;"></div>
-    <div style="margin-top:4px; margin-bottom:4px; text-align:center;">
-      <label for="webhookUrl" style="font-size:18px; font-family:'Orbitron', monospace; color:#87CEEB;">Webhook URL</label><br>
-      <input type="text" id="webhookUrl" placeholder="https://example.com/webhook"
-             style="width:300px; background-color:#222; color:#87CEEB; border:1px solid #FF00FF; padding:4px; font-size:1em; outline:none;">
-    </div>
-    <div style="margin-top:4px; margin-bottom:4px; text-align:center;">
-      <button id="updateWebhookButton" style="border:1px solid lime; background-color:#333; color:#FF00FF; font-family:'Orbitron',monospace; padding:4px 8px; cursor:pointer; border-radius:4px;">
-        Update Webhook
-      </button>
-    </div>
-    <button id="beginMapping" type="submit" style="
-        display: block;
-        margin: 15px auto 0;
-        padding: 8px 15px;
-        min-width: 150px;
-        border: 1px solid lime;
-        background-color: #333;
-        color: lime;
-        font-family: 'Orbitron', monospace;
-        font-size: 1.2em;
-        text-shadow: 0 0 8px #0ff;
-        cursor: pointer;
-    ">
-      Begin Mapping
-    </button>
-    <div style="margin-bottom:8px;"></div>
->>>>>>> 31b6a930
   </form>
   <pre class="ascii-art">{{ bottom_ascii }}</pre>
   <script>
@@ -1546,7 +1469,6 @@
     <div id="activePlaceholder" class="placeholder"></div>
     <h3>Inactive Drones</h3>
     <div id="inactivePlaceholder" class="placeholder"></div>
-<<<<<<< HEAD
     <!-- Settings Dropdown -->
     <!-- Settings button -->
     <div id="settingsButton">
@@ -1613,41 +1535,6 @@
         <div id="staleoutValue" style="color:lime; font-family:monospace; text-align:center; margin-top:8px;">1 min</div>
       </div>
     </div>
-=======
-    <!-- Staleout Slider -->
-    <div style="margin-top:8px; display:flex; flex-direction:column; align-items:stretch; width:100%; box-sizing:border-box;">
-      <label style="color:lime; font-family:monospace; margin-bottom:4px; display:block; width:100%; text-align:center;">Staleout Time</label>
-      <input type="range" id="staleoutSlider" min="1" max="5" step="1" value="1" 
-             style="width:100%; border:1px solid lime; margin-bottom:4px;">
-      <div id="staleoutValue" style="color:lime; font-family:monospace; width:100%; text-align:center;">1 min</div>
-    </div>
-    <!-- Downloads Section -->
-    <div id="downloadSection">
-      <h4 class="downloadHeader">Download Logs</h4>
-      <div id="downloadButtons">
-        <button id="downloadCsv">CSV</button>
-        <button id="downloadKml">KML</button>
-        <button id="downloadAliases">Aliases</button>
-      </div>
-      <div id="downloadCumulativeButtons" style="display:flex; gap:4px; justify-content:center; margin-top:4px;">
-        <button id="downloadCumulativeCsv">Cumulative CSV</button>
-        <button id="downloadCumulativeKml">Cumulative KML</button>
-      </div>
-    </div>
-    <!-- Node Mode block -->
-    <div style="margin-top:8px; display:flex; flex-direction:column; align-items:center;">
-      <label style="color:lime; font-family:monospace; margin-bottom:4px;">Node Mode</label>
-      <label class="switch">
-        <input type="checkbox" id="nodeModeMainSwitch">
-        <span class="slider"></span>
-      </label>
-      <div style="color:#FF00FF; font-family:monospace; font-size:0.75em; text-align:center; margin-top:4px;">
-        Polls detections every second instead of every 100 ms to reduce CPU/battery use in Node Mode
-      </div>
-    </div>
-  </div>
-</div>
->>>>>>> 31b6a930
 <div id="serialStatus">
   <!-- USB port statuses will be injected here -->
 </div>
@@ -2893,14 +2780,8 @@
 // Updates selected USB port statuses and ZMQ status
 async function updateSerialStatus() {
   try {
-<<<<<<< HEAD
-    // Get serial status
-    const serialResponse = await fetch('/api/serial_status');
-    const serialData = await serialResponse.json();
-=======
     const response = await fetch(window.location.origin + '/api/serial_status')
     const data = await response.json();
->>>>>>> 31b6a930
     const statusDiv = document.getElementById('serialStatus');
     statusDiv.innerHTML = "";
     
@@ -3084,7 +2965,17 @@
 
 @app.route('/select_ports', methods=['POST'])
 def select_ports_post():
-<<<<<<< HEAD
+  
+# Store ZMQ settings in a global variable
+  app.config['ZMQ_ENABLED'] = zmq_enabled
+  
+  # Handle ZMQ endpoints from the form
+  zmq_ips = request.form.getlist('zmqIP[]')
+  zmq_ports = request.form.getlist('zmqPort[]')
+  
+  response = make_response(redirect(url_for('index')))
+  # Redirect to the main page
+  return response
   global SELECTED_PORTS, serial_connected_status
   
   # Check if this is a ZMQ-only submission
@@ -3140,31 +3031,6 @@
   # Redirect to the main page
   response = make_response(redirect(url_for('index')))
   return response
-
-=======
-    global SELECTED_PORTS
-    # Get up to 3 ports; ignore empty values
-    for i in range(1, 4):
-        port = request.form.get(f'port{i}')
-        if port:
-            SELECTED_PORTS[f'port{i}'] = port
-
-    # Start serial-reader threads for selected ports
-    for port in SELECTED_PORTS.values():
-        serial_connected_status[port] = False
-        start_serial_thread(port)
-    # Send watchdog reset to each microcontroller over USB
-    with serial_objs_lock:
-        for ser in serial_objs.values():
-            try:
-                ser.write(b'WATCHDOG_RESET\n')
-            except Exception as e:
-                logging.error(f"Failed to send watchdog reset: {e}")
-
-
-    # Redirect to main page
-    return redirect(url_for('index'))
->>>>>>> 31b6a930
 
 def zmq_message_handler(endpoint):
   """Handle ZMQ messages from a specific endpoint"""
@@ -3500,7 +3366,6 @@
     save_aliases()
     return send_file(ALIASES_FILE, as_attachment=True)
 
-<<<<<<< HEAD
 @app.teardown_appcontext
 def cleanup(exception=None):
   # Clean up ZMQ connections
@@ -3508,171 +3373,4 @@
 
 if __name__ == '__main__':
     app.run(host='0.0.0.0', port=5000)
-  
-=======
-
-# --- Cumulative download endpoints ---
-@app.route('/download/cumulative_detections.csv')
-def download_cumulative_csv():
-    return send_file(
-        CUMULATIVE_CSV_FILENAME,
-        mimetype='text/csv',
-        as_attachment=True,
-        download_name='cumulative_detections.csv'
-    )
-
-@app.route('/download/cumulative.kml')
-def download_cumulative_kml():
-    return send_file(
-        CUMULATIVE_KML_FILENAME,
-        mimetype='application/vnd.google-earth.kml+xml',
-        as_attachment=True,
-        download_name='cumulative.kml'
-    )
-
-if __name__ == '__main__':
-    app.run(host='0.0.0.0', port=5000)
-
-
-app = Flask(__name__)
-
-# --- FAA Data Cache (simple in-memory for example) ---
-FAA_CACHE = {}  # key: (mac, remote_id) or (mac, ""), value: faa_data dict
-TRACKED_PAIRS = {}  # key: mac, value: dict with at least 'basic_id' and 'faa_data'
-
-BASE_DIR = os.path.dirname(os.path.abspath(__file__))
-FAA_LOG_FILENAME = os.path.join(BASE_DIR, "faa_log.csv")
-
-# --- FAA Query API Endpoint ---
-@app.route('/api/query_faa', methods=['POST'])
-def api_query_faa():
-    data = request.get_json()
-    mac = data.get("mac")
-    remote_id = data.get("remote_id")
-    if not mac or not remote_id:
-        return jsonify({"status": "error", "message": "Missing mac or remote_id"}), 400
-    # Simulate FAA API query
-    faa_result = {
-        "data": {
-            "items": [
-                {
-                    "makeName": "ExampleMake",
-                    "modelName": "ModelX",
-                    "series": "A1",
-                    "trackingNumber": "123456",
-                    "complianceCategories": "Standard",
-                    "updatedAt": datetime.now().isoformat()
-                }
-            ]
-        }
-    }
-    # Save to cache and tracked_pairs
-    FAA_CACHE[(mac, remote_id)] = faa_result
-    TRACKED_PAIRS[mac] = {"basic_id": remote_id, "faa_data": faa_result}
-    # Log to CSV
-    if FAA_LOG_FILENAME:
-        try:
-            file_exists = os.path.isfile(FAA_LOG_FILENAME)
-            with open(FAA_LOG_FILENAME, "a", newline='') as csvfile:
-                fieldnames = ["timestamp", "mac", "remote_id", "faa_response"]
-                writer = csv.DictWriter(csvfile, fieldnames=fieldnames)
-                if not file_exists:
-                    writer.writeheader()
-                writer.writerow({
-                    "timestamp": datetime.now().isoformat(),
-                    "mac": mac,
-                    "remote_id": remote_id,
-                    "faa_response": json.dumps(faa_result)
-                })
-        except Exception as e:
-            print("Error writing to FAA log CSV:", e)
-    return jsonify({"status": "ok", "faa_data": faa_result})
-
-# --- FAA Data GET API Endpoint (by MAC or basic_id) ---
-@app.route('/api/faa/<identifier>', methods=['GET'])
-def api_get_faa(identifier):
-    """
-    Retrieve cached FAA data by MAC address or by basic_id (remote ID).
-    """
-    # Lookup by MAC in tracked_pairs
-    if identifier in TRACKED_PAIRS and 'faa_data' in TRACKED_PAIRS[identifier]:
-        return jsonify({'status': 'ok', 'faa_data': TRACKED_PAIRS[identifier]['faa_data']})
-    # Lookup by basic_id in tracked_pairs
-    for mac, det in TRACKED_PAIRS.items():
-        if det.get('basic_id') == identifier and 'faa_data' in det:
-            return jsonify({'status': 'ok', 'faa_data': det['faa_data']})
-    # FAA_CACHE search by remote_id then by MAC
-    for (c_mac, c_rid), faa_data in FAA_CACHE.items():
-        if c_rid == identifier:
-            return jsonify({'status': 'ok', 'faa_data': faa_data})
-    for (c_mac, c_rid), faa_data in FAA_CACHE.items():
-        if c_mac == identifier:
-            return jsonify({'status': 'ok', 'faa_data': faa_data})
-    return jsonify({'status': 'error', 'message': 'No FAA data found for this identifier'}), 404
-
-
-HTML_TEMPLATE = '''
-<!DOCTYPE html>
-<html lang="en">
-<head>
-  <meta charset="UTF-8">
-  <meta name="viewport" content="width=device-width, initial-scale=1.0">
-  <title>Mesh Mapper</title>
-  <style>
-    body { background-color: black; color: lime; font-family: monospace; }
-    .switch { position: relative; display: inline-block; width: 40px; height: 20px; }
-    .switch input { opacity: 0; width: 0; height: 0; }
-    .slider { position: absolute; cursor: pointer; top: 0; left: 0; right: 0; bottom: 0; background-color: #555; transition: .4s; border-radius: 20px; }
-    .slider:before {
-      position: absolute;
-      content: "";
-      height: 16px;
-      width: 16px;
-      left: 2px;
-      top: 50%;
-      background-color: lime;
-      border: 1px solid #9B30FF;
-      transition: .4s;
-      border-radius: 50%;
-      transform: translateY(-50%);
-    }
-    .switch input:checked + .slider { background-color: lime; }
-    .switch input:checked + .slider:before {
-      transform: translateX(20px) translateY(-50%);
-      border: 1px solid #9B30FF;
-    }
-    input[type="text"], input[type="password"] { background-color: #222; color: #FF00FF; border: 1px solid #FF00FF; padding: 4px; }
-    button { padding: 5px; border: 1px solid lime; background: #333; color: lime; border-radius: 5px; font-family: monospace; }
-    input, select, button {
-      text-shadow: none !important;
-      box-shadow: none !important;
-    }
-  </style>
-</head>
-<body>
-  <h1>Mesh Mapper</h1>
-  <div id="downloadSection" style="text-align:center; margin-top:20px;">
-    <button id="downloadCsv">CSV</button>
-    <button id="downloadKml">KML</button>
-    <button id="downloadAliases">Aliases</button>
-    <button id="downloadCumulativeCsv">Cumulative CSV</button>
-    <button id="downloadCumulativeKml">Cumulative KML</button>
-  </div>
-  <script>
-    document.getElementById('downloadCsv').onclick = () => window.location='/download/csv';
-    document.getElementById('downloadKml').onclick = () => window.location='/download/kml';
-    document.getElementById('downloadAliases').onclick = () => window.location='/download/aliases';
-    document.getElementById('downloadCumulativeCsv').onclick = () => window.location='/download/cumulative_detections.csv';
-    document.getElementById('downloadCumulativeKml').onclick = () => window.location='/download/cumulative.kml';
-  </script>
-</body>
-</html>
-'''
-
-
-@app.route('/')
-def index():
-    return HTML_TEMPLATE
-
-    
->>>>>>> 31b6a930
+  